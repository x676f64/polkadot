[package]
name = "polkadot-parachain"
version = "0.8.30"
authors = ["Parity Technologies <admin@parity.io>"]
description = "Types and utilities for creating and working with parachains"
edition = "2018"

[dependencies]
# note: special care is taken to avoid inclusion of `sp-io` externals when compiling
# this crate for WASM. This is critical to avoid forcing all parachain WASM into implementing
# various unnecessary Substrate-specific endpoints.
parity-scale-codec = { version = "2.0.0", default-features = false, features = [ "derive" ] }
parity-util-mem = { version = "0.9.0", optional = true }
<<<<<<< HEAD
sp-std = { git = "https://github.com/paritytech/substrate", branch = "polkadot-v0.8.29", default-features = false }
sp-runtime = { git = "https://github.com/paritytech/substrate", branch = "polkadot-v0.8.29", default-features = false }
sp-core = { git = "https://github.com/paritytech/substrate", branch = "polkadot-v0.8.29", default-features = false }
sp-wasm-interface = { git = "https://github.com/paritytech/substrate", branch = "polkadot-v0.8.29", default-features = false }
=======
sp-std = { git = "https://github.com/paritytech/substrate", branch = "polkadot-v0.8.30", default-features = false }
sp-runtime = { git = "https://github.com/paritytech/substrate", branch = "polkadot-v0.8.30", default-features = false }
sp-core = { git = "https://github.com/paritytech/substrate", branch = "polkadot-v0.8.30", default-features = false }
sp-wasm-interface = { git = "https://github.com/paritytech/substrate", branch = "polkadot-v0.8.30", default-features = false }
>>>>>>> 6d781dda
polkadot-core-primitives = { path = "../core-primitives", default-features = false }
derive_more = "0.99.11"

# all optional crates.
thiserror = { version = "1.0.22", optional = true }
serde = { version = "1.0.117", default-features = false, features = [ "derive" ], optional = true }
<<<<<<< HEAD
sp-externalities = { git = "https://github.com/paritytech/substrate", branch = "polkadot-v0.8.29", optional = true }
sc-executor = { git = "https://github.com/paritytech/substrate", branch = "polkadot-v0.8.29", optional = true }
sp-io = { git = "https://github.com/paritytech/substrate", branch = "polkadot-v0.8.29", optional = true }
=======
sp-externalities = { git = "https://github.com/paritytech/substrate", branch = "polkadot-v0.8.30", optional = true }
sc-executor = { git = "https://github.com/paritytech/substrate", branch = "polkadot-v0.8.30", optional = true }
sp-io = { git = "https://github.com/paritytech/substrate", branch = "polkadot-v0.8.30", optional = true }
>>>>>>> 6d781dda
parking_lot = { version = "0.11.1", optional = true }
log = { version = "0.4.11", optional = true }
futures = { version = "0.3.8", optional = true }
static_assertions = { version = "1.1", optional = true }
libc = { version = "0.2.81", optional = true }

[target.'cfg(not(any(target_os = "android", target_os = "unknown")))'.dependencies]
shared_memory = { version = "0.11.0", optional = true }
raw_sync = { version = "0.1", optional = true }

[features]
default = ["std"]
wasmtime = [ "sc-executor/wasmtime" ]
wasm-api = []
std = [
	"parity-scale-codec/std",
	"thiserror",
	"serde/std",
	"sp-std/std",
	"sp-runtime/std",
	"shared_memory",
	"raw_sync",
	"sp-core/std",
	"parking_lot",
	"static_assertions",
	"log",
	"libc",
	"parity-util-mem",
	"sp-externalities",
	"sc-executor",
	"sp-io",
	"polkadot-core-primitives/std",
	"futures",
]<|MERGE_RESOLUTION|>--- conflicted
+++ resolved
@@ -11,32 +11,19 @@
 # various unnecessary Substrate-specific endpoints.
 parity-scale-codec = { version = "2.0.0", default-features = false, features = [ "derive" ] }
 parity-util-mem = { version = "0.9.0", optional = true }
-<<<<<<< HEAD
-sp-std = { git = "https://github.com/paritytech/substrate", branch = "polkadot-v0.8.29", default-features = false }
-sp-runtime = { git = "https://github.com/paritytech/substrate", branch = "polkadot-v0.8.29", default-features = false }
-sp-core = { git = "https://github.com/paritytech/substrate", branch = "polkadot-v0.8.29", default-features = false }
-sp-wasm-interface = { git = "https://github.com/paritytech/substrate", branch = "polkadot-v0.8.29", default-features = false }
-=======
 sp-std = { git = "https://github.com/paritytech/substrate", branch = "polkadot-v0.8.30", default-features = false }
 sp-runtime = { git = "https://github.com/paritytech/substrate", branch = "polkadot-v0.8.30", default-features = false }
 sp-core = { git = "https://github.com/paritytech/substrate", branch = "polkadot-v0.8.30", default-features = false }
 sp-wasm-interface = { git = "https://github.com/paritytech/substrate", branch = "polkadot-v0.8.30", default-features = false }
->>>>>>> 6d781dda
 polkadot-core-primitives = { path = "../core-primitives", default-features = false }
 derive_more = "0.99.11"
 
 # all optional crates.
 thiserror = { version = "1.0.22", optional = true }
 serde = { version = "1.0.117", default-features = false, features = [ "derive" ], optional = true }
-<<<<<<< HEAD
-sp-externalities = { git = "https://github.com/paritytech/substrate", branch = "polkadot-v0.8.29", optional = true }
-sc-executor = { git = "https://github.com/paritytech/substrate", branch = "polkadot-v0.8.29", optional = true }
-sp-io = { git = "https://github.com/paritytech/substrate", branch = "polkadot-v0.8.29", optional = true }
-=======
 sp-externalities = { git = "https://github.com/paritytech/substrate", branch = "polkadot-v0.8.30", optional = true }
 sc-executor = { git = "https://github.com/paritytech/substrate", branch = "polkadot-v0.8.30", optional = true }
 sp-io = { git = "https://github.com/paritytech/substrate", branch = "polkadot-v0.8.30", optional = true }
->>>>>>> 6d781dda
 parking_lot = { version = "0.11.1", optional = true }
 log = { version = "0.4.11", optional = true }
 futures = { version = "0.3.8", optional = true }
