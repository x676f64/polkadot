# Validation Code

Fetch the validation code (and its hash) used by a para, making the given `OccupiedCoreAssumption`.

```rust
<<<<<<< HEAD
fn validation_code(at: Block, ParaId, OccupiedCoreAssumption) -> Option<ValidationCodeAndHash>;
=======
fn validation_code(at: Block, ParaId, OccupiedCoreAssumption) -> Option<ValidationCode>;
```

Fetch the validation code (past, present or future) by its hash.

```rust
fn validation_code_by_hash(at: Block, ValidationCodeHash) -> Option<ValidationCode>;
>>>>>>> ababff4b
```<|MERGE_RESOLUTION|>--- conflicted
+++ resolved
@@ -3,15 +3,11 @@
 Fetch the validation code (and its hash) used by a para, making the given `OccupiedCoreAssumption`.
 
 ```rust
-<<<<<<< HEAD
 fn validation_code(at: Block, ParaId, OccupiedCoreAssumption) -> Option<ValidationCodeAndHash>;
-=======
-fn validation_code(at: Block, ParaId, OccupiedCoreAssumption) -> Option<ValidationCode>;
 ```
 
 Fetch the validation code (past, present or future) by its hash.
 
 ```rust
 fn validation_code_by_hash(at: Block, ValidationCodeHash) -> Option<ValidationCode>;
->>>>>>> ababff4b
 ```