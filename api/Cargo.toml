[package]
name = "polkadot-api"
version = "0.1.0"
authors = ["Parity Technologies <admin@parity.io>"]

[dependencies]
error-chain = "0.12"
polkadot-executor = { path = "../executor" }
polkadot-runtime = { path = "../runtime" }
polkadot-primitives = { path = "../primitives" }
<<<<<<< HEAD
substrate-codec = { git = "https://github.com/paritytech/substrate", branch = "polkadot" }
substrate-runtime-io = { git = "https://github.com/paritytech/substrate", branch = "polkadot" }
substrate-runtime-executive = { git = "https://github.com/paritytech/substrate", branch = "polkadot" }
substrate-runtime-primitives = { git = "https://github.com/paritytech/substrate", branch = "polkadot" }
substrate-client = { git = "https://github.com/paritytech/substrate", branch = "polkadot" }
substrate-primitives = { git = "https://github.com/paritytech/substrate", branch = "polkadot" }
substrate-executor = { git = "https://github.com/paritytech/substrate", branch = "polkadot" }
substrate-state-machine = { git = "https://github.com/paritytech/substrate", branch = "polkadot" }
=======
substrate-codec = { git = "https://github.com/paritytech/substrate" }
substrate-runtime-io = { git = "https://github.com/paritytech/substrate" }
substrate-runtime-executive = { git = "https://github.com/paritytech/substrate" }
substrate-runtime-primitives = { git = "https://github.com/paritytech/substrate" }
substrate-client = { git = "https://github.com/paritytech/substrate" }
substrate-primitives = { git = "https://github.com/paritytech/substrate" }
substrate-executor = { git = "https://github.com/paritytech/substrate" }
substrate-state-machine = { git = "https://github.com/paritytech/substrate" }
log = "0.3"
>>>>>>> ab08eb78

[dev-dependencies]
substrate-keyring = { git = "https://github.com/paritytech/substrate", branch = "polkadot" }<|MERGE_RESOLUTION|>--- conflicted
+++ resolved
@@ -8,7 +8,6 @@
 polkadot-executor = { path = "../executor" }
 polkadot-runtime = { path = "../runtime" }
 polkadot-primitives = { path = "../primitives" }
-<<<<<<< HEAD
 substrate-codec = { git = "https://github.com/paritytech/substrate", branch = "polkadot" }
 substrate-runtime-io = { git = "https://github.com/paritytech/substrate", branch = "polkadot" }
 substrate-runtime-executive = { git = "https://github.com/paritytech/substrate", branch = "polkadot" }
@@ -17,17 +16,7 @@
 substrate-primitives = { git = "https://github.com/paritytech/substrate", branch = "polkadot" }
 substrate-executor = { git = "https://github.com/paritytech/substrate", branch = "polkadot" }
 substrate-state-machine = { git = "https://github.com/paritytech/substrate", branch = "polkadot" }
-=======
-substrate-codec = { git = "https://github.com/paritytech/substrate" }
-substrate-runtime-io = { git = "https://github.com/paritytech/substrate" }
-substrate-runtime-executive = { git = "https://github.com/paritytech/substrate" }
-substrate-runtime-primitives = { git = "https://github.com/paritytech/substrate" }
-substrate-client = { git = "https://github.com/paritytech/substrate" }
-substrate-primitives = { git = "https://github.com/paritytech/substrate" }
-substrate-executor = { git = "https://github.com/paritytech/substrate" }
-substrate-state-machine = { git = "https://github.com/paritytech/substrate" }
 log = "0.3"
->>>>>>> ab08eb78
 
 [dev-dependencies]
 substrate-keyring = { git = "https://github.com/paritytech/substrate", branch = "polkadot" }