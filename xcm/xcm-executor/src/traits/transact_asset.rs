// Copyright 2020 Parity Technologies (UK) Ltd.
// This file is part of Polkadot.

// Polkadot is free software: you can redistribute it and/or modify
// it under the terms of the GNU General Public License as published by
// the Free Software Foundation, either version 3 of the License, or
// (at your option) any later version.

// Polkadot is distributed in the hope that it will be useful,
// but WITHOUT ANY WARRANTY; without even the implied warranty of
// MERCHANTABILITY or FITNESS FOR A PARTICULAR PURPOSE.  See the
// GNU General Public License for more details.

// You should have received a copy of the GNU General Public License
// along with Polkadot.  If not, see <http://www.gnu.org/licenses/>.

use crate::Assets;
use sp_std::result::Result;
use xcm::latest::{Error as XcmError, MultiAsset, MultiLocation, Result as XcmResult, XcmContext};

/// Facility for asset transacting.
///
/// This should work with as many asset/location combinations as possible. Locations to support may include non-account
/// locations such as a `MultiLocation::X1(Junction::Parachain)`. Different chains may handle them in different ways.
///
/// Can be amalgamated as a tuple of items that implement this trait. In such executions, if any of the transactors
/// returns `Ok(())`, then it will short circuit. Else, execution is passed to the next transactor.
pub trait TransactAsset {
	/// Ensure that `check_in` will result in `Ok`.
	///
	/// When composed as a tuple, all type-items are called and at least one must result in `Ok`.
	fn can_check_in(
		_origin: &MultiLocation,
		_what: &MultiAsset,
		_context: &XcmContext,
	) -> XcmResult {
		Err(XcmError::Unimplemented)
	}

	/// An asset has been teleported in from the given origin. This should do whatever housekeeping is needed.
	///
	/// NOTE: This will make only a best-effort at bookkeeping. The caller should ensure that `can_check_in` has
	/// returned with `Ok` in order to guarantee that this operation proceeds properly.
	///
	/// Implementation note: In general this will do one of two things: On chains where the asset is native,
	/// it will reduce the assets from a special "teleported" account so that a) total-issuance is preserved;
	/// and b) to ensure that no more assets can be teleported in than were teleported out overall (this should
	/// not be needed if the teleporting chains are to be trusted, but better to be safe than sorry). On chains
	/// where the asset is not native then it will generally just be a no-op.
	///
	/// When composed as a tuple, all type-items are called. It is up to the implementer that there exists no
	/// value for `_what` which can cause side-effects for more than one of the type-items.
	fn check_in(_origin: &MultiLocation, _what: &MultiAsset, _context: &XcmContext) {}

	/// An asset has been teleported out to the given destination. This should do whatever housekeeping is needed.
	///
	/// Implementation note: In general this will do one of two things: On chains where the asset is native,
	/// it will increase the assets in a special "teleported" account so that a) total-issuance is preserved; and
	/// b) to ensure that no more assets can be teleported in than were teleported out overall (this should not
	/// be needed if the teleporting chains are to be trusted, but better to be safe than sorry). On chains where
	/// the asset is not native then it will generally just be a no-op.
	///
	/// When composed as a tuple, all type-items are called. It is up to the implementer that there exists no
	/// value for `_what` which can cause side-effects for more than one of the type-items.
	fn check_out(_dest: &MultiLocation, _what: &MultiAsset, _context: &XcmContext) {}

	/// Deposit the `what` asset into the account of `who`.
	///
	/// Implementations should return `XcmError::FailedToTransactAsset` if deposit failed.
	fn deposit_asset(_what: &MultiAsset, _who: &MultiLocation, _context: &XcmContext) -> XcmResult {
		Err(XcmError::Unimplemented)
	}

	/// Withdraw the given asset from the consensus system. Return the actual asset(s) withdrawn,
	/// which should always be equal to `_what`.
	///
	/// The XCM `_maybe_context` parameter may be `None` when the caller of `withdraw_asset` is
	/// outside of the context of a currently-executing XCM. An example will be the `charge_fees`
	/// method in the XCM executor.
	///
	/// Implementations should return `XcmError::FailedToTransactAsset` if withdraw failed.
	fn withdraw_asset(
		_what: &MultiAsset,
		_who: &MultiLocation,
		_maybe_context: Option<&XcmContext>,
	) -> Result<Assets, XcmError> {
		Err(XcmError::Unimplemented)
	}

	/// Move an `asset` `from` one location in `to` another location.
	///
	/// Returns `XcmError::FailedToTransactAsset` if transfer failed.
	///
	/// ## Notes
	/// This function is meant to only be implemented by the type implementing `TransactAsset`, and
	/// not be called directly. Most common API usages will instead call `transfer_asset`, which in
	/// turn has a default implementation that calls `internal_transfer_asset`. As such, **please
	/// do not call this method directly unless you know what you're doing**.
	fn internal_transfer_asset(
		_asset: &MultiAsset,
		_from: &MultiLocation,
		_to: &MultiLocation,
		_context: &XcmContext,
	) -> Result<Assets, XcmError> {
		Err(XcmError::Unimplemented)
	}

	/// Move an `asset` `from` one location in `to` another location.
	///
	/// Attempts to use `internal_transfer_asset` and if not available then falls back to using a
	/// two-part withdraw/deposit.
	fn transfer_asset(
		asset: &MultiAsset,
		from: &MultiLocation,
		to: &MultiLocation,
		context: &XcmContext,
	) -> Result<Assets, XcmError> {
<<<<<<< HEAD
		match Self::transfer_asset(asset, from, to, context) {
			Err(XcmError::AssetNotFound | XcmError::Unimplemented) => {
				let assets = Self::withdraw_asset(asset, from, Some(context))?;
=======
		match Self::internal_transfer_asset(asset, from, to) {
			Err(XcmError::Unimplemented) => {
				let assets = Self::withdraw_asset(asset, from)?;
>>>>>>> a686c4e1
				// Not a very forgiving attitude; once we implement roll-backs then it'll be nicer.
				Self::deposit_asset(asset, to, context)?;
				Ok(assets)
			},
			result => result,
		}
	}
}

#[impl_trait_for_tuples::impl_for_tuples(30)]
impl TransactAsset for Tuple {
	fn can_check_in(origin: &MultiLocation, what: &MultiAsset, context: &XcmContext) -> XcmResult {
		for_tuples!( #(
			match Tuple::can_check_in(origin, what, context) {
				Err(XcmError::AssetNotFound) | Err(XcmError::Unimplemented) => (),
				r => return r,
			}
		)* );
		log::trace!(
			target: "xcm::TransactAsset::can_check_in",
			"asset not found: what: {:?}, origin: {:?}, context: {:?}",
			what,
			origin,
			context,
		);
		Err(XcmError::AssetNotFound)
	}

	fn check_in(origin: &MultiLocation, what: &MultiAsset, context: &XcmContext) {
		for_tuples!( #(
			Tuple::check_in(origin, what, context);
		)* );
	}

	fn check_out(dest: &MultiLocation, what: &MultiAsset, context: &XcmContext) {
		for_tuples!( #(
			Tuple::check_out(dest, what, context);
		)* );
	}

	fn deposit_asset(what: &MultiAsset, who: &MultiLocation, context: &XcmContext) -> XcmResult {
		for_tuples!( #(
			match Tuple::deposit_asset(what, who, context) {
				Err(XcmError::AssetNotFound) | Err(XcmError::Unimplemented) => (),
				r => return r,
			}
		)* );
		log::trace!(
			target: "xcm::TransactAsset::deposit_asset",
			"did not deposit asset: what: {:?}, who: {:?}, context: {:?}",
			what,
			who,
			context,
		);
		Err(XcmError::AssetNotFound)
	}

	fn withdraw_asset(
		what: &MultiAsset,
		who: &MultiLocation,
		maybe_context: Option<&XcmContext>,
	) -> Result<Assets, XcmError> {
		for_tuples!( #(
			match Tuple::withdraw_asset(what, who, maybe_context) {
				Err(XcmError::AssetNotFound) | Err(XcmError::Unimplemented) => (),
				r => return r,
			}
		)* );
		log::trace!(
			target: "xcm::TransactAsset::withdraw_asset",
			"did not withdraw asset: what: {:?}, who: {:?}, maybe_context: {:?}",
			what,
			who,
			maybe_context,
		);
		Err(XcmError::AssetNotFound)
	}

	fn internal_transfer_asset(
		what: &MultiAsset,
		from: &MultiLocation,
		to: &MultiLocation,
		context: &XcmContext,
	) -> Result<Assets, XcmError> {
		for_tuples!( #(
<<<<<<< HEAD
			match Tuple::transfer_asset(what, from, to, context) {
=======
			match Tuple::internal_transfer_asset(what, from, to) {
>>>>>>> a686c4e1
				Err(XcmError::AssetNotFound) | Err(XcmError::Unimplemented) => (),
				r => return r,
			}
		)* );
		log::trace!(
<<<<<<< HEAD
			target: "xcm::TransactAsset::transfer_asset",
			"did not transfer asset: what: {:?}, from: {:?}, to: {:?}, context: {:?}",
=======
			target: "xcm::TransactAsset::internal_transfer_asset",
			"did not transfer asset: what: {:?}, from: {:?}, to: {:?}",
>>>>>>> a686c4e1
			what,
			from,
			to,
			context,
		);
		Err(XcmError::AssetNotFound)
	}
}

#[cfg(test)]
mod tests {
	use super::*;
	use xcm::latest::Junctions::Here;

	pub struct UnimplementedTransactor;
	impl TransactAsset for UnimplementedTransactor {}

	pub struct NotFoundTransactor;
	impl TransactAsset for NotFoundTransactor {
		fn can_check_in(
			_origin: &MultiLocation,
			_what: &MultiAsset,
			_context: &XcmContext,
		) -> XcmResult {
			Err(XcmError::AssetNotFound)
		}

		fn deposit_asset(
			_what: &MultiAsset,
			_who: &MultiLocation,
			_context: &XcmContext,
		) -> XcmResult {
			Err(XcmError::AssetNotFound)
		}

		fn withdraw_asset(
			_what: &MultiAsset,
			_who: &MultiLocation,
			_context: Option<&XcmContext>,
		) -> Result<Assets, XcmError> {
			Err(XcmError::AssetNotFound)
		}

		fn internal_transfer_asset(
			_what: &MultiAsset,
			_from: &MultiLocation,
			_to: &MultiLocation,
			_context: &XcmContext,
		) -> Result<Assets, XcmError> {
			Err(XcmError::AssetNotFound)
		}
	}

	pub struct OverflowTransactor;
	impl TransactAsset for OverflowTransactor {
		fn can_check_in(
			_origin: &MultiLocation,
			_what: &MultiAsset,
			_context: &XcmContext,
		) -> XcmResult {
			Err(XcmError::Overflow)
		}

		fn deposit_asset(
			_what: &MultiAsset,
			_who: &MultiLocation,
			_context: &XcmContext,
		) -> XcmResult {
			Err(XcmError::Overflow)
		}

		fn withdraw_asset(
			_what: &MultiAsset,
			_who: &MultiLocation,
			_context: Option<&XcmContext>,
		) -> Result<Assets, XcmError> {
			Err(XcmError::Overflow)
		}

		fn internal_transfer_asset(
			_what: &MultiAsset,
			_from: &MultiLocation,
			_to: &MultiLocation,
			_context: &XcmContext,
		) -> Result<Assets, XcmError> {
			Err(XcmError::Overflow)
		}
	}

	pub struct SuccessfulTransactor;
	impl TransactAsset for SuccessfulTransactor {
		fn can_check_in(
			_origin: &MultiLocation,
			_what: &MultiAsset,
			_context: &XcmContext,
		) -> XcmResult {
			Ok(())
		}

		fn deposit_asset(
			_what: &MultiAsset,
			_who: &MultiLocation,
			_context: &XcmContext,
		) -> XcmResult {
			Ok(())
		}

		fn withdraw_asset(
			_what: &MultiAsset,
			_who: &MultiLocation,
			_context: Option<&XcmContext>,
		) -> Result<Assets, XcmError> {
			Ok(Assets::default())
		}

		fn internal_transfer_asset(
			_what: &MultiAsset,
			_from: &MultiLocation,
			_to: &MultiLocation,
			_context: &XcmContext,
		) -> Result<Assets, XcmError> {
			Ok(Assets::default())
		}
	}

	#[test]
	fn defaults_to_asset_not_found() {
		type MultiTransactor =
			(UnimplementedTransactor, NotFoundTransactor, UnimplementedTransactor);

		assert_eq!(
			MultiTransactor::deposit_asset(
				&(Here, 1u128).into(),
				&Here.into(),
				&XcmContext::with_message_hash([0; 32]),
			),
			Err(XcmError::AssetNotFound)
		);
	}

	#[test]
	fn unimplemented_and_not_found_continue_iteration() {
		type MultiTransactor = (UnimplementedTransactor, NotFoundTransactor, SuccessfulTransactor);

		assert_eq!(
			MultiTransactor::deposit_asset(
				&(Here, 1u128).into(),
				&Here.into(),
				&XcmContext::with_message_hash([0; 32]),
			),
			Ok(())
		);
	}

	#[test]
	fn unexpected_error_stops_iteration() {
		type MultiTransactor = (OverflowTransactor, SuccessfulTransactor);

		assert_eq!(
			MultiTransactor::deposit_asset(
				&(Here, 1u128).into(),
				&Here.into(),
				&XcmContext::with_message_hash([0; 32]),
			),
			Err(XcmError::Overflow)
		);
	}

	#[test]
	fn success_stops_iteration() {
		type MultiTransactor = (SuccessfulTransactor, OverflowTransactor);

		assert_eq!(
			MultiTransactor::deposit_asset(
				&(Here, 1u128).into(),
				&Here.into(),
				&XcmContext::with_message_hash([0; 32]),
			),
			Ok(()),
		);
	}
}<|MERGE_RESOLUTION|>--- conflicted
+++ resolved
@@ -115,15 +115,9 @@
 		to: &MultiLocation,
 		context: &XcmContext,
 	) -> Result<Assets, XcmError> {
-<<<<<<< HEAD
-		match Self::transfer_asset(asset, from, to, context) {
+		match Self::internal_transfer_asset(asset, from, to, context) {
 			Err(XcmError::AssetNotFound | XcmError::Unimplemented) => {
 				let assets = Self::withdraw_asset(asset, from, Some(context))?;
-=======
-		match Self::internal_transfer_asset(asset, from, to) {
-			Err(XcmError::Unimplemented) => {
-				let assets = Self::withdraw_asset(asset, from)?;
->>>>>>> a686c4e1
 				// Not a very forgiving attitude; once we implement roll-backs then it'll be nicer.
 				Self::deposit_asset(asset, to, context)?;
 				Ok(assets)
@@ -209,23 +203,14 @@
 		context: &XcmContext,
 	) -> Result<Assets, XcmError> {
 		for_tuples!( #(
-<<<<<<< HEAD
-			match Tuple::transfer_asset(what, from, to, context) {
-=======
-			match Tuple::internal_transfer_asset(what, from, to) {
->>>>>>> a686c4e1
+			match Tuple::internal_transfer_asset(what, from, to, context) {
 				Err(XcmError::AssetNotFound) | Err(XcmError::Unimplemented) => (),
 				r => return r,
 			}
 		)* );
 		log::trace!(
-<<<<<<< HEAD
-			target: "xcm::TransactAsset::transfer_asset",
+			target: "xcm::TransactAsset::internal_transfer_asset",
 			"did not transfer asset: what: {:?}, from: {:?}, to: {:?}, context: {:?}",
-=======
-			target: "xcm::TransactAsset::internal_transfer_asset",
-			"did not transfer asset: what: {:?}, from: {:?}, to: {:?}",
->>>>>>> a686c4e1
 			what,
 			from,
 			to,
