--- conflicted
+++ resolved
@@ -141,14 +141,10 @@
 	type AssetClaims = ();
 	type SubscriptionService = ();
 	type PalletInstancesInfo = ();
-<<<<<<< HEAD
-	type MaxAssetsIntoHolding = MaxAssetsIntoHolding;
-=======
 	type FeeManager = ();
 	type MaxAssetsIntoHolding = MaxAssetsIntoHolding;
 	type MessageExporter = ();
 	type UniversalAliases = Nothing;
->>>>>>> 6185cf32
 }
 
 pub type LocalOriginToLocation = SignedToAccountId32<Origin, AccountId, ThisNetwork>;
