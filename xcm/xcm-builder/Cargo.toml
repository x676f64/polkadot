[package]
authors = ["Parity Technologies <admin@parity.io>"]
edition = "2021"
name = "xcm-builder"
description = "Tools & types for building with XCM and its executor."
version = "0.9.27"

[dependencies]
<<<<<<< HEAD
impl-trait-for-tuples = "0.2.1"
parity-scale-codec = { version = "3.1.2", default-features = false, features = ["derive"] }
scale-info = { version = "2.1.1", default-features = false, features = ["derive"] }
=======
parity-scale-codec = { version = "3.1.5", default-features = false, features = ["derive"] }
scale-info = { version = "2.1.2", default-features = false, features = ["derive"] }
>>>>>>> 520e10b3
xcm = { path = "..", default-features = false }
xcm-executor = { path = "../xcm-executor", default-features = false }
sp-std = { git = "https://github.com/paritytech/substrate", branch = "master", default-features = false }
sp-arithmetic = { git = "https://github.com/paritytech/substrate", branch = "master", default-features = false }
sp-io = { git = "https://github.com/paritytech/substrate", branch = "master", default-features = false }
sp-runtime = { git = "https://github.com/paritytech/substrate", branch = "master", default-features = false }
frame-support = { git = "https://github.com/paritytech/substrate", branch = "master", default-features = false }
frame-system = { git = "https://github.com/paritytech/substrate", branch = "master", default-features = false }
pallet-transaction-payment = { git = "https://github.com/paritytech/substrate", branch = "master", default-features = false }
log = { version = "0.4.17", default-features = false }

# Polkadot dependencies
polkadot-parachain = { path = "../../parachain", default-features = false }

[dev-dependencies]
sp-core = { git = "https://github.com/paritytech/substrate", branch = "master" }
pallet-balances = { git = "https://github.com/paritytech/substrate", branch = "master" }
pallet-xcm = { path = "../pallet-xcm" }
polkadot-runtime-parachains = { path = "../../runtime/parachains" }
assert_matches = "1.5.0"

[features]
default = ["std"]
runtime-benchmarks = [
	"frame-support/runtime-benchmarks",
	"frame-system/runtime-benchmarks"
]
std = [
	"log/std",
	"parity-scale-codec/std",
	"scale-info/std",
	"xcm/std",
	"xcm-executor/std",
	"sp-std/std",
	"sp-arithmetic/std",
	"sp-io/std",
	"sp-runtime/std",
	"frame-support/std",
	"frame-system/std",
	"polkadot-parachain/std",
	"pallet-transaction-payment/std",
]<|MERGE_RESOLUTION|>--- conflicted
+++ resolved
@@ -6,14 +6,9 @@
 version = "0.9.27"
 
 [dependencies]
-<<<<<<< HEAD
 impl-trait-for-tuples = "0.2.1"
-parity-scale-codec = { version = "3.1.2", default-features = false, features = ["derive"] }
-scale-info = { version = "2.1.1", default-features = false, features = ["derive"] }
-=======
 parity-scale-codec = { version = "3.1.5", default-features = false, features = ["derive"] }
 scale-info = { version = "2.1.2", default-features = false, features = ["derive"] }
->>>>>>> 520e10b3
 xcm = { path = "..", default-features = false }
 xcm-executor = { path = "../xcm-executor", default-features = false }
 sp-std = { git = "https://github.com/paritytech/substrate", branch = "master", default-features = false }
