// Copyright 2020 Parity Technologies (UK) Ltd.
// This file is part of Polkadot.

// Polkadot is free software: you can redistribute it and/or modify
// it under the terms of the GNU General Public License as published by
// the Free Software Foundation, either version 3 of the License, or
// (at your option) any later version.

// Polkadot is distributed in the hope that it will be useful,
// but WITHOUT ANY WARRANTY; without even the implied warranty of
// MERCHANTABILITY or FITNESS FOR A PARTICULAR PURPOSE.  See the
// GNU General Public License for more details.

// You should have received a copy of the GNU General Public License
// along with Polkadot.  If not, see <http://www.gnu.org/licenses/>.

mod mock;

use mock::{
	kusama_like_with_balances, AccountId, Balance, Balances, BaseXcmWeight, XcmConfig, CENTS,
};
use polkadot_parachain::primitives::Id as ParaId;
use sp_runtime::traits::AccountIdConversion;
use xcm::latest::prelude::*;
use xcm_executor::XcmExecutor;

pub const ALICE: AccountId = AccountId::new([0u8; 32]);
pub const PARA_ID: u32 = 2000;
pub const INITIAL_BALANCE: u128 = 100_000_000_000;
pub const REGISTER_AMOUNT: Balance = 10 * CENTS;

// Construct a `BuyExecution` order.
fn buy_execution<C>() -> Instruction<C> {
	BuyExecution { fees: (Here, REGISTER_AMOUNT).into(), weight_limit: Unlimited }
}

/// Scenario:
/// A parachain transfers funds on the relay-chain to another parachain's account.
///
/// Asserts that the parachain accounts are updated as expected.
#[test]
fn withdraw_and_deposit_works() {
	let para_acc: AccountId = ParaId::from(PARA_ID).into_account();
	let balances = vec![(ALICE, INITIAL_BALANCE), (para_acc.clone(), INITIAL_BALANCE)];
	kusama_like_with_balances(balances).execute_with(|| {
		let other_para_id = 3000;
		let amount = REGISTER_AMOUNT;
		let weight = 3 * BaseXcmWeight::get();
		let r = XcmExecutor::<XcmConfig>::execute_xcm(
			Parachain(PARA_ID),
			Xcm(vec![
				WithdrawAsset((Here, amount).into()),
				buy_execution(),
				DepositAsset {
					assets: AllCounted(1).into(),
					beneficiary: Parachain(other_para_id).into(),
				},
			]),
			weight,
		);
		assert_eq!(r, Outcome::Complete(weight));
		let other_para_acc: AccountId = ParaId::from(other_para_id).into_account();
		assert_eq!(Balances::free_balance(para_acc), INITIAL_BALANCE - amount);
		assert_eq!(Balances::free_balance(other_para_acc), amount);
	});
}

/// Scenario:
/// A parachain wants to be notified that a transfer worked correctly.
/// It includes a `QueryHolding` order after the deposit to get notified on success.
/// This somewhat abuses `QueryHolding` as an indication of execution success. It works because
/// order execution halts on error (so no `QueryResponse` will be sent if the previous order failed).
/// The inner response sent due to the query is not used.
///
/// Asserts that the balances are updated correctly and the expected XCM is sent.
#[test]
fn report_holding_works() {
	use xcm::opaque::latest::prelude::*;
	let para_acc: AccountId = ParaId::from(PARA_ID).into_account();
	let balances = vec![(ALICE, INITIAL_BALANCE), (para_acc.clone(), INITIAL_BALANCE)];
	kusama_like_with_balances(balances).execute_with(|| {
		let other_para_id = 3000;
		let amount = REGISTER_AMOUNT;
		let weight = 4 * BaseXcmWeight::get();
		let response_info = QueryResponseInfo {
			destination: Parachain(PARA_ID).into(),
			query_id: 1234,
			max_weight: 1_000_000_000,
		};
		let r = XcmExecutor::<XcmConfig>::execute_xcm(
			Parachain(PARA_ID),
			Xcm(vec![
				WithdrawAsset((Here, amount).into()),
				buy_execution(),
				DepositAsset {
					assets: AllCounted(1).into(),
					beneficiary: OnlyChild.into(), // invalid destination
				},
				// is not triggered becasue the deposit fails
				ReportHolding { response_info: response_info.clone(), assets: All.into() },
			]),
			weight,
		);
		assert_eq!(
			r,
			Outcome::Incomplete(
				weight - BaseXcmWeight::get(),
				XcmError::FailedToTransactAsset("AccountIdConversionFailed")
			)
		);
		// there should be no query response sent for the failed deposit
		assert_eq!(mock::sent_xcm(), vec![]);
		assert_eq!(Balances::free_balance(para_acc.clone()), INITIAL_BALANCE - amount);

		// now do a successful transfer
		let r = XcmExecutor::<XcmConfig>::execute_xcm(
			Parachain(PARA_ID),
			Xcm(vec![
				WithdrawAsset((Here, amount).into()),
				buy_execution(),
				DepositAsset {
					assets: AllCounted(1).into(),
					beneficiary: Parachain(other_para_id).into(),
				},
				// used to get a notification in case of success
				ReportHolding {
					response_info: response_info.clone(),
					assets: AllCounted(1).into(),
				},
			]),
			weight,
		);
		assert_eq!(r, Outcome::Complete(weight));
		let other_para_acc: AccountId = ParaId::from(other_para_id).into_account();
		assert_eq!(Balances::free_balance(other_para_acc), amount);
		assert_eq!(Balances::free_balance(para_acc), INITIAL_BALANCE - 2 * amount);
		assert_eq!(
			mock::sent_xcm(),
			vec![(
				Parachain(PARA_ID).into(),
				Xcm(vec![QueryResponse {
					query_id: response_info.query_id,
					response: Response::Assets(vec![].into()),
					max_weight: response_info.max_weight,
<<<<<<< HEAD
					querier: Some(Here.into().into()),
=======
					querier: Some(Here.into()),
>>>>>>> 6185cf32
				}]),
			)]
		);
	});
}

/// Scenario:
/// A parachain wants to move KSM from Kusama to Statemine.
/// The parachain sends an XCM to withdraw funds combined with a teleport to the destination.
///
/// This way of moving funds from a relay to a parachain will only work for trusted chains.
/// Reserve based transfer should be used to move KSM to a community parachain.
///
/// Asserts that the balances are updated accordingly and the correct XCM is sent.
#[test]
fn teleport_to_statemine_works() {
	use xcm::opaque::latest::prelude::*;
	let para_acc: AccountId = ParaId::from(PARA_ID).into_account();
	let balances = vec![(ALICE, INITIAL_BALANCE), (para_acc.clone(), INITIAL_BALANCE)];
	kusama_like_with_balances(balances).execute_with(|| {
		let statemine_id = 1000;
		let other_para_id = 3000;
		let amount = REGISTER_AMOUNT;
		let teleport_effects = vec![
			buy_execution(), // unchecked mock value
			DepositAsset {
				assets: AllCounted(1).into(),
<<<<<<< HEAD
				beneficiary: (1, Parachain(PARA_ID)).into(),
=======
				beneficiary: (Parent, Parachain(PARA_ID)).into(),
>>>>>>> 6185cf32
			},
		];
		let weight = 3 * BaseXcmWeight::get();

		// teleports are allowed to community chains, even in the absence of trust from their side.
		let r = XcmExecutor::<XcmConfig>::execute_xcm(
			Parachain(PARA_ID),
			Xcm(vec![
				WithdrawAsset((Here, amount).into()),
				buy_execution(),
				InitiateTeleport {
					assets: All.into(),
					dest: Parachain(other_para_id).into(),
					xcm: Xcm(teleport_effects.clone()),
				},
			]),
			weight,
		);
		assert_eq!(r, Outcome::Complete(weight));
		assert_eq!(
			mock::sent_xcm(),
			vec![(
				Parachain(other_para_id).into(),
				Xcm(vec![ReceiveTeleportedAsset((Parent, amount).into()), ClearOrigin,]
					.into_iter()
					.chain(teleport_effects.clone().into_iter())
					.collect())
			)]
		);

		// teleports are allowed from statemine to kusama.
		let r = XcmExecutor::<XcmConfig>::execute_xcm(
			Parachain(PARA_ID),
			Xcm(vec![
				WithdrawAsset((Here, amount).into()),
				buy_execution(),
				InitiateTeleport {
					assets: All.into(),
					dest: Parachain(statemine_id).into(),
					xcm: Xcm(teleport_effects.clone()),
				},
			]),
			weight,
		);
		assert_eq!(r, Outcome::Complete(weight));
		// 2 * amount because of the other teleport above
		assert_eq!(Balances::free_balance(para_acc), INITIAL_BALANCE - 2 * amount);
		assert_eq!(
			mock::sent_xcm(),
			vec![
				(
					Parachain(other_para_id).into(),
					Xcm(vec![ReceiveTeleportedAsset((Parent, amount).into()), ClearOrigin,]
						.into_iter()
						.chain(teleport_effects.clone().into_iter())
						.collect()),
				),
				(
					Parachain(statemine_id).into(),
					Xcm(vec![ReceiveTeleportedAsset((Parent, amount).into()), ClearOrigin,]
						.into_iter()
						.chain(teleport_effects.clone().into_iter())
						.collect()),
				)
			]
		);
	});
}

/// Scenario:
/// A parachain wants to move KSM from Kusama to the parachain.
/// It withdraws funds and then deposits them into the reserve account of the destination chain.
/// to the destination.
///
/// Asserts that the balances are updated accordingly and the correct XCM is sent.
#[test]
fn reserve_based_transfer_works() {
	use xcm::opaque::latest::prelude::*;
	let para_acc: AccountId = ParaId::from(PARA_ID).into_account();
	let balances = vec![(ALICE, INITIAL_BALANCE), (para_acc.clone(), INITIAL_BALANCE)];
	kusama_like_with_balances(balances).execute_with(|| {
		let other_para_id = 3000;
		let amount = REGISTER_AMOUNT;
		let transfer_effects = vec![
			buy_execution(), // unchecked mock value
			DepositAsset {
				assets: AllCounted(1).into(),
<<<<<<< HEAD
				beneficiary: (1, Parachain(PARA_ID)).into(),
=======
				beneficiary: (Parent, Parachain(PARA_ID)).into(),
>>>>>>> 6185cf32
			},
		];
		let weight = 3 * BaseXcmWeight::get();
		let r = XcmExecutor::<XcmConfig>::execute_xcm(
			Parachain(PARA_ID),
			Xcm(vec![
				WithdrawAsset((Here, amount).into()),
				buy_execution(),
				DepositReserveAsset {
					assets: AllCounted(1).into(),
					dest: Parachain(other_para_id).into(),
					xcm: Xcm(transfer_effects.clone()),
				},
			]),
			weight,
		);
		assert_eq!(r, Outcome::Complete(weight));
		assert_eq!(Balances::free_balance(para_acc), INITIAL_BALANCE - amount);
		assert_eq!(
			mock::sent_xcm(),
			vec![(
				Parachain(other_para_id).into(),
				Xcm(vec![ReserveAssetDeposited((Parent, amount).into()), ClearOrigin,]
					.into_iter()
					.chain(transfer_effects.into_iter())
					.collect())
			)]
		);
	});
}<|MERGE_RESOLUTION|>--- conflicted
+++ resolved
@@ -142,11 +142,7 @@
 					query_id: response_info.query_id,
 					response: Response::Assets(vec![].into()),
 					max_weight: response_info.max_weight,
-<<<<<<< HEAD
-					querier: Some(Here.into().into()),
-=======
 					querier: Some(Here.into()),
->>>>>>> 6185cf32
 				}]),
 			)]
 		);
@@ -174,11 +170,7 @@
 			buy_execution(), // unchecked mock value
 			DepositAsset {
 				assets: AllCounted(1).into(),
-<<<<<<< HEAD
-				beneficiary: (1, Parachain(PARA_ID)).into(),
-=======
 				beneficiary: (Parent, Parachain(PARA_ID)).into(),
->>>>>>> 6185cf32
 			},
 		];
 		let weight = 3 * BaseXcmWeight::get();
@@ -266,11 +258,7 @@
 			buy_execution(), // unchecked mock value
 			DepositAsset {
 				assets: AllCounted(1).into(),
-<<<<<<< HEAD
-				beneficiary: (1, Parachain(PARA_ID)).into(),
-=======
 				beneficiary: (Parent, Parachain(PARA_ID)).into(),
->>>>>>> 6185cf32
 			},
 		];
 		let weight = 3 * BaseXcmWeight::get();
