--- conflicted
+++ resolved
@@ -159,159 +159,6 @@
 		ctx: &mut (impl SubsystemContext + overseer::SubsystemContext),
 		block_hash: Hash,
 	) -> Result<SessionWindowUpdate, SessionsUnavailable> {
-<<<<<<< HEAD
-		if self.window_size == 0 {
-			tracing::debug!(target: DEBUG_LOG_TARGET, "Rolling Window Session Window Size is 0",);
-			return Ok(SessionWindowUpdate::Unchanged)
-		}
-
-		let session_index = {
-			let (s_tx, s_rx) = oneshot::channel();
-
-			// We're requesting session index of a child to populate the cache in advance.
-			ctx.send_message(RuntimeApiMessage::Request(
-				block_hash,
-				RuntimeApiRequest::SessionIndexForChild(s_tx),
-			))
-			.await;
-
-			match s_rx.await {
-				Ok(Ok(s)) => {
-					tracing::debug!(target: DEBUG_LOG_TARGET, "Session Index for Child is Ok.",);
-					s
-				},
-				Ok(Err(e)) => {
-					tracing::debug!(
-						target: DEBUG_LOG_TARGET,
-						"Session Index for Child is Ok(Err({:?}))",
-						e,
-					);
-					return Err(SessionsUnavailable {
-						kind: SessionsUnavailableKind::RuntimeApi(e),
-						info: None,
-					})
-				},
-				Err(e) => {
-					tracing::debug!(
-						target: DEBUG_LOG_TARGET,
-						"Session Index for Child is Err({:?})",
-						e,
-					);
-					return Err(SessionsUnavailable {
-						kind: SessionsUnavailableKind::RuntimeApiUnavailable(e),
-						info: None,
-					})
-				},
-			}
-		};
-
-		match self.earliest_session {
-			None => {
-				// First block processed on start-up.
-
-				let window_start = session_index.saturating_sub(self.window_size - 1);
-				tracing::debug!(target: DEBUG_LOG_TARGET, "Window Start is {:?}", window_start,);
-
-				match load_all_sessions(ctx, block_hash, window_start, session_index).await {
-					Err(kind) => {
-						tracing::debug!(
-							target: DEBUG_LOG_TARGET,
-							"Load all sessions failed for {:?}",
-							kind,
-						);
-						Err(SessionsUnavailable {
-							kind,
-							info: Some(SessionsUnavailableInfo {
-								window_start,
-								window_end: session_index,
-								block_hash,
-							}),
-						})
-					},
-					Ok(s) => {
-						let update = SessionWindowUpdate::Initialized {
-							window_start,
-							window_end: session_index,
-						};
-
-						self.earliest_session = Some(window_start);
-						self.session_info = s.clone();
-
-						tracing::debug!(
-							target: DEBUG_LOG_TARGET,
-							"Session Window update succeeded to SessionInfo {:?} in range {:?} - {:?} for SessionInfo {:?}.",
-							s,
-							window_start,
-							session_index,
-							s,
-						);
-						Ok(update)
-					},
-				}
-			},
-			Some(old_window_start) => {
-				let latest =
-					self.latest_session().expect("latest always exists if earliest does; qed");
-
-				// Either cached or ancient.
-				if session_index <= latest {
-					tracing::debug!(
-						target: DEBUG_LOG_TARGET,
-						"SessionIndex is less than latest, i.e. {:?} <= {:?}",
-						session_index,
-						latest,
-					);
-					return Ok(SessionWindowUpdate::Unchanged)
-				}
-
-				let old_window_end = latest;
-
-				let window_start = session_index.saturating_sub(self.window_size - 1);
-
-				// keep some of the old window, if applicable.
-				let overlap_start = window_start.saturating_sub(old_window_start);
-
-				let fresh_start = if latest < window_start { window_start } else { latest + 1 };
-
-				match load_all_sessions(ctx, block_hash, fresh_start, session_index).await {
-					Err(kind) => {
-						tracing::debug!(
-							target: DEBUG_LOG_TARGET,
-							"Load All sessions return error {:?}",
-							kind,
-						);
-						Err(SessionsUnavailable {
-							kind,
-							info: Some(SessionsUnavailableInfo {
-								window_start: fresh_start,
-								window_end: session_index,
-								block_hash,
-							}),
-						})
-					},
-					Ok(s) => {
-						let update = SessionWindowUpdate::Advanced {
-							prev_window_start: old_window_start,
-							prev_window_end: old_window_end,
-							new_window_start: window_start,
-							new_window_end: session_index,
-						};
-
-						let outdated =
-							std::cmp::min(overlap_start as usize, self.session_info.len());
-						self.session_info.drain(..outdated);
-						self.session_info.extend(s);
-						// we need to account for this case:
-						// window_start ................................... session_index
-						//              old_window_start ........... latest
-						let new_earliest = std::cmp::max(window_start, old_window_start);
-						self.earliest_session = Some(new_earliest);
-
-						tracing::debug!(target: DEBUG_LOG_TARGET, "Submitting update {:?}", update,);
-						Ok(update)
-					},
-				}
-=======
 		let session_index = get_session_index_for_head(ctx, block_hash).await?;
 
 		let old_window_start = self.earliest_session;
@@ -359,7 +206,6 @@
 				self.earliest_session = new_earliest;
 
 				Ok(update)
->>>>>>> 3779292c
 			},
 		}
 	}
