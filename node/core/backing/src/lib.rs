// Copyright 2020 Parity Technologies (UK) Ltd.
// This file is part of Polkadot.

// Polkadot is free software: you can redistribute it and/or modify
// it under the terms of the GNU General Public License as published by
// the Free Software Foundation, either version 3 of the License, or
// (at your option) any later version.

// Polkadot is distributed in the hope that it will be useful,
// but WITHOUT ANY WARRANTY; without even the implied warranty of
// MERCHANTABILITY or FITNESS FOR A PARTICULAR PURPOSE.  See the
// GNU General Public License for more details.

// You should have received a copy of the GNU General Public License
// along with Polkadot.  If not, see <http://www.gnu.org/licenses/>.

//! Implements the `CandidateBackingSubsystem`.
//!
//! This subsystem maintains the entire responsibility of tracking parachain
//! candidates which can be backed, as well as the issuance of statements
//! about candidates when run on a validator node.
//!
//! There are two types of statements: `Seconded` and `Valid`.
//! `Seconded` implies `Valid`, and nothing should be stated as
//! `Valid` unless its already been `Seconded`.
//!
//! Validators may only second candidates which fall under their own group
//! assignment, and they may only second one candidate per depth per active leaf.
//! Candidates which are stated as either `Second` or `Valid` by a majority of the
//! assigned group of validators may be backed on-chain and proceed to the availability
//! stage.
//!
//! Depth is a concept relating to asynchronous backing, by which validators
//! short sub-chains of candidates are backed and extended off-chain, and then placed
//! asynchronously into blocks of the relay chain as those are authored and as the
//! relay-chain state becomes ready for them. Asynchronous backing allows parachains to
//! grow mostly independently from the state of the relay chain, which gives more time for
//! parachains to be validated and thereby increases performance.
//!
//! Most of the work of asynchronous backing is handled by the Prospective Parachains
//! subsystem. The 'depth' of a parachain block with respect to a relay chain block is
//! a measure of how many parachain blocks are between the most recent included parachain block
//! in the post-state of the relay-chain block and the candidate. For instance,
//! a candidate that descends directly from the most recent parachain block in the relay-chain
//! state has depth 0. The child of that candidate would have depth 1. And so on.
//!
//! The candidate backing subsystem keeps track of a set of 'active leaves' which are the
//! most recent blocks in the relay-chain (which is in fact a tree) which could be built
//! upon. Depth is always measured against active leaves, and the valid relay-parent that
//! each candidate can have is determined by the active leaves. The Prospective Parachains
//! subsystem enforces that the relay-parent increases monotonoically, so that logic
//! is not handled here. By communicating with the Prospective Parachains subsystem,
//! this subsystem extrapolates an "implicit view" from the set of currently active leaves,
//! which determines the set of all recent relay-chain block hashes which could be relay-parents
//! for candidates backed in children of the active leaves.
//!
//! In fact, this subsystem relies on the Statement Distribution subsystem to prevent spam
//! by enforcing the rule that each validator may second at most one candidate per depth per
//! active leaf. This bounds the number of candidates that the system needs to consider and
//! is not handled within this subsystem, except for candidates seconded locally.
//!
//! This subsystem also handles relay-chain heads which don't support asynchronous backing.
//! For such active leaves, the only valid relay-parent is the leaf hash itself and the only
//! allowed depth is 0.

#![deny(unused_crate_dependencies)]

use std::{
	collections::{BTreeMap, HashMap, HashSet},
	sync::Arc,
};

use bitvec::vec::BitVec;
use futures::{
	channel::{mpsc, oneshot},
	stream::FuturesOrdered,
	FutureExt, SinkExt, StreamExt, TryFutureExt,
};

use error::{Error, FatalResult};
use polkadot_node_primitives::{
	AvailableData, InvalidCandidate, PoV, SignedDisputeStatement, SignedFullStatementWithPVD,
	StatementWithPVD, ValidationResult, BACKING_EXECUTION_TIMEOUT,
};
use polkadot_node_subsystem::{
	messages::{
		AvailabilityDistributionMessage, AvailabilityStoreMessage, CandidateBackingMessage,
		CandidateValidationMessage, CollatorProtocolMessage, DisputeCoordinatorMessage,
		HypotheticalDepthRequest, ProspectiveParachainsMessage, ProvisionableData,
		ProvisionerMessage, RuntimeApiMessage, RuntimeApiRequest, StatementDistributionMessage,
	},
<<<<<<< HEAD
	overseer, ActiveLeavesUpdate, FromOverseer, OverseerSignal, SpawnedSubsystem, SubsystemError,
=======
	overseer, ActiveLeavesUpdate, FromOrchestra, OverseerSignal, PerLeafSpan, SpawnedSubsystem,
	Stage, SubsystemError,
>>>>>>> 36268ecf
};
use polkadot_node_subsystem_util::{
	self as util,
	backing_implicit_view::{FetchError as ImplicitViewFetchError, View as ImplicitView},
	request_from_runtime, request_session_index_for_child, request_validator_groups,
	request_validators, Validator,
};
use polkadot_primitives::v2::{
	BackedCandidate, CandidateCommitments, CandidateHash, CandidateReceipt,
	CommittedCandidateReceipt, CoreIndex, CoreState, Hash, Id as ParaId, PersistedValidationData,
	SessionIndex, SigningContext, ValidationCode, ValidatorId, ValidatorIndex, ValidatorSignature,
	ValidityAttestation,
};
use sp_keystore::SyncCryptoStorePtr;
use statement_table::{
	generic::AttestedCandidate as TableAttestedCandidate,
	v2::{
		SignedStatement as TableSignedStatement, Statement as TableStatement,
		Summary as TableSummary,
	},
	Config as TableConfig, Context as TableContextTrait, Table,
};

mod error;

mod metrics;
use self::metrics::Metrics;

#[cfg(test)]
mod tests;

const LOG_TARGET: &str = "parachain::candidate-backing";

/// PoV data to validate.
enum PoVData {
	/// Already available (from candidate selection).
	Ready(Arc<PoV>),
	/// Needs to be fetched from validator (we are checking a signed statement).
	FetchFromValidator {
		from_validator: ValidatorIndex,
		candidate_hash: CandidateHash,
		pov_hash: Hash,
	},
}

enum ValidatedCandidateCommand {
	// We were instructed to second the candidate that has been already validated.
	Second(BackgroundValidationResult),
	// We were instructed to validate the candidate.
	Attest(BackgroundValidationResult),
	// We were not able to `Attest` because backing validator did not send us the PoV.
	AttestNoPoV(CandidateHash),
}

impl std::fmt::Debug for ValidatedCandidateCommand {
	fn fmt(&self, f: &mut std::fmt::Formatter) -> std::fmt::Result {
		let candidate_hash = self.candidate_hash();
		match *self {
			ValidatedCandidateCommand::Second(_) => write!(f, "Second({})", candidate_hash),
			ValidatedCandidateCommand::Attest(_) => write!(f, "Attest({})", candidate_hash),
			ValidatedCandidateCommand::AttestNoPoV(_) => write!(f, "Attest({})", candidate_hash),
		}
	}
}

impl ValidatedCandidateCommand {
	fn candidate_hash(&self) -> CandidateHash {
		match *self {
			ValidatedCandidateCommand::Second(Ok(ref outputs)) => outputs.candidate.hash(),
			ValidatedCandidateCommand::Second(Err(ref candidate)) => candidate.hash(),
			ValidatedCandidateCommand::Attest(Ok(ref outputs)) => outputs.candidate.hash(),
			ValidatedCandidateCommand::Attest(Err(ref candidate)) => candidate.hash(),
			ValidatedCandidateCommand::AttestNoPoV(candidate_hash) => candidate_hash,
		}
	}
}

/// The candidate backing subsystem.
pub struct CandidateBackingSubsystem {
	keystore: SyncCryptoStorePtr,
	metrics: Metrics,
}

impl CandidateBackingSubsystem {
	/// Create a new instance of the `CandidateBackingSubsystem`.
	pub fn new(keystore: SyncCryptoStorePtr, metrics: Metrics) -> Self {
		Self { keystore, metrics }
	}
}

#[overseer::subsystem(CandidateBacking, error = SubsystemError, prefix = self::overseer)]
impl<Context> CandidateBackingSubsystem
where
	Context: Send + Sync,
{
	fn start(self, ctx: Context) -> SpawnedSubsystem {
		let future = async move {
			run(ctx, self.keystore, self.metrics)
				.await
				.map_err(|e| SubsystemError::with_origin("candidate-backing", e))
		}
		.boxed();

		SpawnedSubsystem { name: "candidate-backing-subsystem", future }
	}
}

struct PerRelayParentState {
	prospective_parachains_mode: ProspectiveParachainsMode,
	/// The hash of the relay parent on top of which this job is doing it's work.
	parent: Hash,
	/// The session index this corresponds to.
	session_index: SessionIndex,
	/// The `ParaId` assigned to the local validator at this relay parent.
	assignment: Option<ParaId>,
	/// The candidates that are backed by enough validators in their group, by hash.
	backed: HashSet<CandidateHash>,
	/// The table of candidates and statements under this relay-parent.
	table: Table<TableContext>,
	/// The table context, including groups.
	table_context: TableContext,
	/// We issued `Seconded` or `Valid` statements on about these candidates.
	issued_statements: HashSet<CandidateHash>,
	/// These candidates are undergoing validation in the background.
	awaiting_validation: HashSet<CandidateHash>,
	/// Data needed for retrying in case of `ValidatedCandidateCommand::AttestNoPoV`.
	fallbacks: HashMap<CandidateHash, AttestingData>,
}

struct PerCandidateState {
	persisted_validation_data: PersistedValidationData,
	seconded_locally: bool,
	para_id: ParaId,
	relay_parent: Hash,
}

#[derive(Debug, Clone, Copy, PartialEq)]
enum ProspectiveParachainsMode {
	// v2 runtime API: no prospective parachains.
	Disabled,
	// vstaging runtime API: prospective parachains.
	Enabled,
}

impl ProspectiveParachainsMode {
	fn is_enabled(&self) -> bool {
		self == &ProspectiveParachainsMode::Enabled
	}
}

struct ActiveLeafState {
	prospective_parachains_mode: ProspectiveParachainsMode,
	/// The candidates seconded at various depths under this active
	/// leaf. A candidate can only be seconded when its hypothetical
	/// depth under every active leaf has an empty entry in this map.
	///
	/// When prospective parachains are disabled, the only depth
	/// which is allowed is '0'.
	seconded_at_depth: BTreeMap<usize, CandidateHash>,
}

/// The state of the subsystem.
struct State {
	/// The utility for managing the implicit and explicit views in a consistent way.
	///
	/// We only feed leaves which have prospective parachains enabled to this view.
	implicit_view: ImplicitView,
	/// State tracked for all active leaves, whether or not they have prospective parachains
	/// enabled.
	per_leaf: HashMap<Hash, ActiveLeafState>,
	/// State tracked for all relay-parents backing work is ongoing for. This includes
	/// all active leaves.
	///
	/// relay-parents fall into one of 3 categories.
	///   1. active leaves which do support prospective parachains
	///   2. active leaves which do not support prospective parachains
	///   3. relay-chain blocks which are ancestors of an active leaf and
	///      do support prospective parachains.
	///
	/// Relay-chain blocks which don't support prospective parachains are
	/// never included in the fragment trees of active leaves which do.
	///
	/// While it would be technically possible to support such leaves in
	/// fragment trees, it only benefits the transition period when asynchronous
	/// backing is being enabled and complicates code complexity.
	per_relay_parent: HashMap<Hash, PerRelayParentState>,
	/// State tracked for all candidates relevant to the implicit view.
	///
	/// This is guaranteed to have an entry for each candidate with a relay parent in the implicit
	/// or explicit view for which a `Seconded` statement has been successfully imported.
	per_candidate: HashMap<CandidateHash, PerCandidateState>,
	/// A cloneable sender which is dispatched to background candidate validation tasks to inform
	/// the main task of the result.
	background_validation_tx: mpsc::Sender<(Hash, ValidatedCandidateCommand)>,
	/// The handle to the keystore used for signing.
	keystore: SyncCryptoStorePtr,
}

impl State {
	fn new(
		background_validation_tx: mpsc::Sender<(Hash, ValidatedCandidateCommand)>,
		keystore: SyncCryptoStorePtr,
	) -> Self {
		State {
			implicit_view: ImplicitView::default(),
			per_leaf: HashMap::default(),
			per_relay_parent: HashMap::default(),
			per_candidate: HashMap::new(),
			background_validation_tx,
			keystore,
		}
	}
}

#[overseer::contextbounds(CandidateBacking, prefix = self::overseer)]
async fn run<Context>(
	mut ctx: Context,
	keystore: SyncCryptoStorePtr,
	metrics: Metrics,
) -> FatalResult<()> {
	let (background_validation_tx, mut background_validation_rx) = mpsc::channel(16);
	let mut state = State::new(background_validation_tx, keystore);

	loop {
		let res =
			run_iteration(&mut ctx, &mut state, &metrics, &mut background_validation_rx).await;

		match res {
			Ok(()) => break,
			Err(e) => crate::error::log_error(Err(e))?,
		}
	}

	Ok(())
}

#[overseer::contextbounds(CandidateBacking, prefix = self::overseer)]
async fn run_iteration<Context>(
	ctx: &mut Context,
	state: &mut State,
	metrics: &Metrics,
	background_validation_rx: &mut mpsc::Receiver<(Hash, ValidatedCandidateCommand)>,
) -> Result<(), Error> {
	loop {
		futures::select!(
			validated_command = background_validation_rx.next().fuse() => {
				if let Some((relay_parent, command)) = validated_command {
					handle_validated_candidate_command(
						&mut *ctx,
						state,
						relay_parent,
						command,
						metrics,
					).await?;
				} else {
					panic!("background_validation_tx always alive at this point; qed");
				}
			}
			from_overseer = ctx.recv().fuse() => {
				match from_overseer? {
<<<<<<< HEAD
					FromOverseer::Signal(OverseerSignal::ActiveLeaves(update)) => {
						handle_active_leaves_update(
							&mut *ctx,
							update,
							state,
						).await?;
					}
					FromOverseer::Signal(OverseerSignal::BlockFinalized(..)) => {}
					FromOverseer::Signal(OverseerSignal::Conclude) => return Ok(()),
					FromOverseer::Communication { msg } => {
						handle_communication(&mut *ctx, state, msg, metrics).await?;
					}
=======
					FromOrchestra::Signal(OverseerSignal::ActiveLeaves(update)) => handle_active_leaves_update(
						&mut *ctx,
						update,
						jobs,
						&keystore,
						&background_validation_tx,
						&metrics,
					).await?,
					FromOrchestra::Signal(OverseerSignal::BlockFinalized(..)) => {}
					FromOrchestra::Signal(OverseerSignal::Conclude) => return Ok(()),
					FromOrchestra::Communication { msg } => handle_communication(&mut *ctx, jobs, msg).await?,
>>>>>>> 36268ecf
				}
			}
		)
	}
}

/// In case a backing validator does not provide a PoV, we need to retry with other backing
/// validators.
///
/// This is the data needed to accomplish this. Basically all the data needed for spawning a
/// validation job and a list of backing validators, we can try.
#[derive(Clone)]
struct AttestingData {
	/// The candidate to attest.
	candidate: CandidateReceipt,
	/// Hash of the PoV we need to fetch.
	pov_hash: Hash,
	/// Validator we are currently trying to get the PoV from.
	from_validator: ValidatorIndex,
	/// Other backing validators we can try in case `from_validator` failed.
	backing: Vec<ValidatorIndex>,
}

/// How many votes we need to consider a candidate backed.
///
/// WARNING: This has to be kept in sync with the runtime check in the inclusion module.
fn minimum_votes(n_validators: usize) -> usize {
	std::cmp::min(2, n_validators)
}

#[derive(Default)]
struct TableContext {
	validator: Option<Validator>,
	groups: HashMap<ParaId, Vec<ValidatorIndex>>,
	validators: Vec<ValidatorId>,
}

impl TableContextTrait for TableContext {
	type AuthorityId = ValidatorIndex;
	type Digest = CandidateHash;
	type GroupId = ParaId;
	type Signature = ValidatorSignature;
	type Candidate = CommittedCandidateReceipt;

	fn candidate_digest(candidate: &CommittedCandidateReceipt) -> CandidateHash {
		candidate.hash()
	}

	fn candidate_group(candidate: &CommittedCandidateReceipt) -> ParaId {
		candidate.descriptor().para_id
	}

	fn is_member_of(&self, authority: &ValidatorIndex, group: &ParaId) -> bool {
		self.groups
			.get(group)
			.map_or(false, |g| g.iter().position(|a| a == authority).is_some())
	}

	fn requisite_votes(&self, group: &ParaId) -> usize {
		self.groups.get(group).map_or(usize::MAX, |g| minimum_votes(g.len()))
	}
}

struct InvalidErasureRoot;

// It looks like it's not possible to do an `impl From` given the current state of
// the code. So this does the necessary conversion.
fn primitive_statement_to_table(s: &SignedFullStatementWithPVD) -> TableSignedStatement {
	let statement = match s.payload() {
		StatementWithPVD::Seconded(c, _) => TableStatement::Seconded(c.clone()),
		StatementWithPVD::Valid(h) => TableStatement::Valid(h.clone()),
	};

	TableSignedStatement {
		statement,
		signature: s.signature().clone(),
		sender: s.validator_index(),
	}
}

fn table_attested_to_backed(
	attested: TableAttestedCandidate<
		ParaId,
		CommittedCandidateReceipt,
		ValidatorIndex,
		ValidatorSignature,
	>,
	table_context: &TableContext,
) -> Option<BackedCandidate> {
	let TableAttestedCandidate { candidate, validity_votes, group_id: para_id } = attested;

	let (ids, validity_votes): (Vec<_>, Vec<ValidityAttestation>) =
		validity_votes.into_iter().map(|(id, vote)| (id, vote.into())).unzip();

	let group = table_context.groups.get(&para_id)?;

	let mut validator_indices = BitVec::with_capacity(group.len());

	validator_indices.resize(group.len(), false);

	// The order of the validity votes in the backed candidate must match
	// the order of bits set in the bitfield, which is not necessarily
	// the order of the `validity_votes` we got from the table.
	let mut vote_positions = Vec::with_capacity(validity_votes.len());
	for (orig_idx, id) in ids.iter().enumerate() {
		if let Some(position) = group.iter().position(|x| x == id) {
			validator_indices.set(position, true);
			vote_positions.push((orig_idx, position));
		} else {
			gum::warn!(
				target: LOG_TARGET,
				"Logic error: Validity vote from table does not correspond to group",
			);

			return None
		}
	}
	vote_positions.sort_by_key(|(_orig, pos_in_group)| *pos_in_group);

	Some(BackedCandidate {
		candidate,
		validity_votes: vote_positions
			.into_iter()
			.map(|(pos_in_votes, _pos_in_group)| validity_votes[pos_in_votes].clone())
			.collect(),
		validator_indices,
	})
}

async fn store_available_data(
	sender: &mut impl overseer::CandidateBackingSenderTrait,
	n_validators: u32,
	candidate_hash: CandidateHash,
	available_data: AvailableData,
) -> Result<(), Error> {
	let (tx, rx) = oneshot::channel();
	sender
		.send_message(AvailabilityStoreMessage::StoreAvailableData {
			candidate_hash,
			n_validators,
			available_data,
			tx,
		})
		.await;

	let _ = rx.await.map_err(Error::StoreAvailableData)?;

	Ok(())
}

// Make a `PoV` available.
//
// This will compute the erasure root internally and compare it to the expected erasure root.
// This returns `Err()` iff there is an internal error. Otherwise, it returns either `Ok(Ok(()))` or `Ok(Err(_))`.
async fn make_pov_available(
	sender: &mut impl overseer::CandidateBackingSenderTrait,
	n_validators: usize,
	pov: Arc<PoV>,
	candidate_hash: CandidateHash,
	validation_data: PersistedValidationData,
	expected_erasure_root: Hash,
) -> Result<Result<(), InvalidErasureRoot>, Error> {
	let available_data = AvailableData { pov, validation_data };

	{
		let chunks = erasure_coding::obtain_chunks_v1(n_validators, &available_data)?;

		let branches = erasure_coding::branches(chunks.as_ref());
		let erasure_root = branches.root();

		if erasure_root != expected_erasure_root {
			return Ok(Err(InvalidErasureRoot))
		}
	}

	{
		store_available_data(sender, n_validators as u32, candidate_hash, available_data).await?;
	}

	Ok(Ok(()))
}

async fn request_pov(
	sender: &mut impl overseer::CandidateBackingSenderTrait,
	relay_parent: Hash,
	from_validator: ValidatorIndex,
	candidate_hash: CandidateHash,
	pov_hash: Hash,
) -> Result<Arc<PoV>, Error> {
	let (tx, rx) = oneshot::channel();
	sender
		.send_message(AvailabilityDistributionMessage::FetchPoV {
			relay_parent,
			from_validator,
			candidate_hash,
			pov_hash,
			tx,
		})
		.await;

	let pov = rx.await.map_err(|_| Error::FetchPoV)?;
	Ok(Arc::new(pov))
}

async fn request_candidate_validation(
	sender: &mut impl overseer::CandidateBackingSenderTrait,
	pvd: PersistedValidationData,
	code: ValidationCode,
	candidate_receipt: CandidateReceipt,
	pov: Arc<PoV>,
) -> Result<ValidationResult, Error> {
	let (tx, rx) = oneshot::channel();

	sender
		.send_message(CandidateValidationMessage::ValidateFromExhaustive(
			pvd,
			code,
			candidate_receipt,
			pov,
			BACKING_EXECUTION_TIMEOUT,
			tx,
		))
		.await;

	match rx.await {
		Ok(Ok(validation_result)) => Ok(validation_result),
		Ok(Err(err)) => Err(Error::ValidationFailed(err)),
		Err(err) => Err(Error::ValidateFromExhaustive(err)),
	}
}

struct BackgroundValidationOutputs {
	candidate: CandidateReceipt,
	commitments: CandidateCommitments,
	persisted_validation_data: PersistedValidationData,
}

type BackgroundValidationResult = Result<BackgroundValidationOutputs, CandidateReceipt>;

struct BackgroundValidationParams<S: overseer::CandidateBackingSenderTrait, F> {
	sender: S,
	tx_command: mpsc::Sender<(Hash, ValidatedCandidateCommand)>,
	candidate: CandidateReceipt,
	relay_parent: Hash,
	persisted_validation_data: PersistedValidationData,
	pov: PoVData,
	n_validators: usize,
	make_command: F,
}

async fn validate_and_make_available(
	params: BackgroundValidationParams<
		impl overseer::CandidateBackingSenderTrait,
		impl Fn(BackgroundValidationResult) -> ValidatedCandidateCommand + Sync,
	>,
) -> Result<(), Error> {
	let BackgroundValidationParams {
		mut sender,
		mut tx_command,
		candidate,
		relay_parent,
		persisted_validation_data,
		pov,
		n_validators,
		make_command,
	} = params;

	let validation_code = {
		let validation_code_hash = candidate.descriptor().validation_code_hash;
		let (tx, rx) = oneshot::channel();
		sender
			.send_message(RuntimeApiMessage::Request(
				relay_parent,
				RuntimeApiRequest::ValidationCodeByHash(validation_code_hash, tx),
			))
			.await;

		let code = rx.await.map_err(Error::RuntimeApiUnavailable)?;
		match code {
			Err(e) => return Err(Error::FetchValidationCode(validation_code_hash, e)),
			Ok(None) => return Err(Error::NoValidationCode(validation_code_hash)),
			Ok(Some(c)) => c,
		}
	};

	let pov = match pov {
		PoVData::Ready(pov) => pov,
		PoVData::FetchFromValidator { from_validator, candidate_hash, pov_hash } =>
			match request_pov(&mut sender, relay_parent, from_validator, candidate_hash, pov_hash)
				.await
			{
				Err(Error::FetchPoV) => {
					tx_command
						.send((
							relay_parent,
							ValidatedCandidateCommand::AttestNoPoV(candidate.hash()),
						))
						.await
						.map_err(Error::BackgroundValidationMpsc)?;
					return Ok(())
				},
				Err(err) => return Err(err),
				Ok(pov) => pov,
			},
	};

	let v = {
		request_candidate_validation(
			&mut sender,
			persisted_validation_data,
			validation_code,
			candidate.clone(),
			pov.clone(),
		)
		.await?
	};

	let res = match v {
		ValidationResult::Valid(commitments, validation_data) => {
			gum::debug!(
				target: LOG_TARGET,
				candidate_hash = ?candidate.hash(),
				"Validation successful",
			);

			let erasure_valid = make_pov_available(
				&mut sender,
				n_validators,
				pov.clone(),
				candidate.hash(),
				validation_data.clone(),
				candidate.descriptor.erasure_root,
			)
			.await?;

			match erasure_valid {
				Ok(()) => Ok(BackgroundValidationOutputs {
					candidate,
					commitments,
					persisted_validation_data: validation_data,
				}),
				Err(InvalidErasureRoot) => {
					gum::debug!(
						target: LOG_TARGET,
						candidate_hash = ?candidate.hash(),
						actual_commitments = ?commitments,
						"Erasure root doesn't match the announced by the candidate receipt",
					);
					Err(candidate)
				},
			}
		},
		ValidationResult::Invalid(InvalidCandidate::CommitmentsHashMismatch) => {
			// If validation produces a new set of commitments, we vote the candidate as invalid.
			gum::warn!(
				target: LOG_TARGET,
				candidate_hash = ?candidate.hash(),
				"Validation yielded different commitments",
			);
			Err(candidate)
		},
		ValidationResult::Invalid(reason) => {
			gum::debug!(
				target: LOG_TARGET,
				candidate_hash = ?candidate.hash(),
				reason = ?reason,
				"Validation yielded an invalid candidate",
			);
			Err(candidate)
		},
	};

	tx_command.send((relay_parent, make_command(res))).await.map_err(Into::into)
}

struct ValidatorIndexOutOfBounds;

#[overseer::contextbounds(CandidateBacking, prefix = self::overseer)]
async fn handle_communication<Context>(
	ctx: &mut Context,
	state: &mut State,
	message: CandidateBackingMessage,
	metrics: &Metrics,
) -> Result<(), Error> {
	match message {
		CandidateBackingMessage::Second(_relay_parent, candidate, pvd, pov) => {
			handle_second_message(ctx, state, candidate, pvd, pov, metrics).await?;
		},
		CandidateBackingMessage::Statement(relay_parent, statement) => {
			handle_statement_message(ctx, state, relay_parent, statement, metrics).await?;
		},
		CandidateBackingMessage::GetBackedCandidates(relay_parent, requested_candidates, tx) =>
			if let Some(rp_state) = state.per_relay_parent.get(&relay_parent) {
				handle_get_backed_candidates_message(rp_state, requested_candidates, tx, metrics)?;
			},
	}

	Ok(())
}

async fn prospective_parachains_mode<Context>(
	_ctx: &mut Context,
	_leaf_hash: Hash,
) -> ProspectiveParachainsMode {
	// TODO [now]: this should be a runtime API version call
	// cc https://github.com/paritytech/substrate/discussions/11338
	ProspectiveParachainsMode::Disabled
}

#[overseer::contextbounds(CandidateBacking, prefix = self::overseer)]
async fn handle_active_leaves_update<Context>(
	ctx: &mut Context,
	update: ActiveLeavesUpdate,
	state: &mut State,
) -> Result<(), Error> {
	enum LeafHasProspectiveParachains {
		Enabled(Result<Vec<ParaId>, ImplicitViewFetchError>),
		Disabled,
	}

	// Activate in implicit view before deactivate, per the docs
	// on ImplicitView, this is more efficient.
	let res = if let Some(leaf) = update.activated {
		// Only activate in implicit view if prospective
		// parachains are enabled.
		let mode = prospective_parachains_mode(ctx, leaf.hash).await;

		let leaf_hash = leaf.hash;
		Some((
			leaf,
			match mode {
				ProspectiveParachainsMode::Disabled => LeafHasProspectiveParachains::Disabled,
				ProspectiveParachainsMode::Enabled => LeafHasProspectiveParachains::Enabled(
					state.implicit_view.activate_leaf(ctx.sender(), leaf_hash).await,
				),
			},
		))
	} else {
		None
	};

	for deactivated in update.deactivated {
		state.per_leaf.remove(&deactivated);
		state.implicit_view.deactivate_leaf(deactivated);
	}

	// clean up `per_relay_parent` according to ancestry
	// of leaves. we do this so we can clean up candidates right after
	// as a result.
	//
	// when prospective parachains are disabled, the implicit view is empty,
	// which means we'll clean up everything. This is correct.
	{
		let remaining: HashSet<_> = state.implicit_view.all_allowed_relay_parents().collect();
		state.per_relay_parent.retain(|r, _| remainig.contains(&r));
	}

	// clean up `per_candidate` according to which relay-parents
	// are known.
	//
	// when prospective parachains are disabled, we clean up all candidates
	// because we've cleaned up all relay parents. this is correct.
	state
		.per_candidate
		.retain(|_, pc| state.per_relay_parent.contains_key(&pc.relay_parent));

	// Get relay parents which might be fresh but might be known already
	// that are explicit or implicit from the new active leaf.
	let fresh_relay_parents = match res {
		None => return Ok(()),
		Some((leaf, LeafHasProspectiveParachains::Disabled)) => {
			// defensive in this case - for enabled, this manifests as an error.
			if state.per_leaf.contains_key(&leaf.hash) {
				return Ok(())
			}

			state.per_leaf.insert(
				leaf.hash,
				ActiveLeafState {
					prospective_parachains_mode: ProspectiveParachainsMode::Disabled,
					// This is empty because the only allowed relay-parent and depth
					// when prospective parachains are disabled is the leaf hash and 0,
					// respectively. We've just learned about the leaf hash, so we cannot
					// have any candidates seconded with it as a relay-parent yet.
					seconded_at_depth: BTreeMap::new(),
				},
			);

			vec![leaf.hash]
		},
		Some((leaf, LeafHasProspectiveParachains::Enabled(Ok(_)))) => {
			let fresh_relay_parents =
				state.implicit_view.known_allowed_relay_parents_under(&leaf.hash, None);

			// At this point, all candidates outside of the implicit view
			// have been cleaned up. For all which remain, which we've seconded,
			// we ask the prospective parachains subsystem where they land in the fragment
			// tree for the given active leaf. This comprises our `seconded_at_depth`.

			let remaining_seconded = state
				.per_candidate
				.iter()
				.filter(|(_, cd)| cd.seconded_locally)
				.map(|(c_hash, cd)| (*c_hash, cd.para_id));

			// one-to-one correspondence to remaining_seconded
			let mut membership_answers = FuturesOrdered::new();

			for (candidate_hash, para_id) in remaining_seconded {
				let (tx, rx) = oneshot::channel();
				membership_answers.push(rx.map_ok(move |membership| (candidate_hash, membership)));

				ctx.send_message(ProspectiveParachainsMessage::GetTreeMembership(
					para_id,
					candidate_hash,
					tx,
				))
				.await;
			}

			let mut seconded_at_depth = BTreeMap::new();
			for response in membership_answers.next().await {
				match response {
					Err(oneshot::Canceled) => {
						gum::warn!(
							target: LOG_TARGET,
							"Prospective parachains subsystem unreachable for membership request",
						);

						continue
					},
					Ok((candidate_hash, membership)) => {
						// This request gives membership in all fragment trees. We have some
						// wasted data here, and it can be optimized if it proves
						// relevant to performance.
						if let Some((_, depths)) =
							membership.into_iter().find(|(leaf_hash, _)| leaf_hash == &leaf.hash)
						{
							for depth in depths {
								seconded_at_depth.insert(depth, candidate_hash);
							}
						}
					},
				}
			}

			state.per_leaf.insert(
				leaf.hash,
				ActiveLeafState {
					prospective_parachains_mode: ProspectiveParachainsMode::Enabled,
					seconded_at_depth,
				},
			);

			match fresh_relay_parents {
				Some(f) => f.to_vec(),
				None => {
					gum::warn!(
						target: LOG_TARGET,
						leaf_hash = ?leaf.hash,
						"Implicit view gave no relay-parents"
					);

					vec![leaf.hash]
				},
			}
		},
		Some((leaf, LeafHasProspectiveParachains::Enabled(Err(e)))) => {
			gum::debug!(
				target: LOG_TARGET,
				leaf_hash = ?leaf.hash,
				err = ?e,
				"Failed to load implicit view for leaf."
			);

			return Ok(())
		},
	};

	// add entries in `per_relay_parent`. for all new relay-parents.
	for maybe_new in fresh_relay_parents {
		if state.per_relay_parent.contains_key(&maybe_new) {
			continue
		}

		let mode = match state.per_leaf.get(&maybe_new) {
			None => {
				// If the relay-parent isn't a leaf itself,
				// then it is guaranteed by the prospective parachains
				// subsystem that it is an ancestor of a leaf which
				// has prospective parachains enabled and that the
				// block itself did.
				ProspectiveParachainsMode::Enabled
			},
			Some(l) => l.prospective_parachains_mode,
		};

		// construct a `PerRelayParent` from the runtime API
		// and insert it.
		let per = construct_per_relay_parent_state(ctx, maybe_new, &state.keystore, mode).await?;

		if let Some(per) = per {
			state.per_relay_parent.insert(maybe_new, per);
		}
	}

	Ok(())
}

/// Load the data necessary to do backing work on top of a relay-parent.
#[overseer::contextbounds(CandidateBacking, prefix = self::overseer)]
async fn construct_per_relay_parent_state<Context>(
	ctx: &mut Context,
	relay_parent: Hash,
	keystore: &SyncCryptoStorePtr,
	mode: ProspectiveParachainsMode,
) -> Result<Option<PerRelayParentState>, Error> {
	macro_rules! try_runtime_api {
		($x: expr) => {
			match $x {
				Ok(x) => x,
				Err(e) => {
					gum::warn!(
						target: LOG_TARGET,
						err = ?e,
						"Failed to fetch runtime API data for job",
					);

					// We can't do candidate validation work if we don't have the
					// requisite runtime API data. But these errors should not take
					// down the node.
					return Ok(None);
				}
			}
		}
	}

	let parent = relay_parent;

	let (validators, groups, session_index, cores) = futures::try_join!(
		request_validators(parent, ctx.sender()).await,
		request_validator_groups(parent, ctx.sender()).await,
		request_session_index_for_child(parent, ctx.sender()).await,
		request_from_runtime(parent, ctx.sender(), |tx| {
			RuntimeApiRequest::AvailabilityCores(tx)
		},)
		.await,
	)
	.map_err(Error::JoinMultiple)?;

	let validators: Vec<_> = try_runtime_api!(validators);
	let (validator_groups, group_rotation_info) = try_runtime_api!(groups);
	let session_index = try_runtime_api!(session_index);
	let cores = try_runtime_api!(cores);

	let signing_context = SigningContext { parent_hash: parent, session_index };
	let validator =
		match Validator::construct(&validators, signing_context.clone(), keystore.clone()).await {
			Ok(v) => Some(v),
			Err(util::Error::NotAValidator) => None,
			Err(e) => {
				gum::warn!(
					target: LOG_TARGET,
					err = ?e,
					"Cannot participate in candidate backing",
				);

				return Ok(None)
			},
		};

	let mut groups = HashMap::new();
	let n_cores = cores.len();
	let mut assignment = None;

	for (idx, core) in cores.into_iter().enumerate() {
		// Ignore prospective assignments on occupied cores for the time being.
		if let CoreState::Scheduled(scheduled) = core {
			let core_index = CoreIndex(idx as _);
			let group_index = group_rotation_info.group_for_core(core_index, n_cores);
			if let Some(g) = validator_groups.get(group_index.0 as usize) {
				if validator.as_ref().map_or(false, |v| g.contains(&v.index())) {
					assignment = Some((scheduled.para_id, scheduled.collator));
				}
				groups.insert(scheduled.para_id, g.clone());
			}
		}
	}

	let table_context = TableContext { groups, validators, validator };
	let table_config = TableConfig {
		allow_multiple_seconded: match mode {
			ProspectiveParachainsMode::Enabled => true,
			ProspectiveParachainsMode::Disabled => false,
		},
	};

	// TODO [now]: I've removed the `required_collator` more broadly,
	// because it's not used in practice and was intended for parathreads.
	//
	// We should attempt parathreads another way, I think, so it makes sense
	// to remove.
	let assignment = assignment.map(|(a, _required_collator)| a);

	Ok(Some(PerRelayParentState {
		prospective_parachains_mode: mode,
		parent,
		session_index,
		assignment,
		backed: HashSet::new(),
		table: Table::new(table_config),
		table_context,
		issued_statements: HashSet::new(),
		awaiting_validation: HashSet::new(),
		fallbacks: HashMap::new(),
	}))
}

enum SecondingAllowed {
	No,
	Yes(Vec<(Hash, Vec<usize>)>),
}

/// Checks whether a candidate can be seconded based on its hypothetical
/// depths in the fragment tree and what we've already seconded in all
/// active leaves.
#[overseer::contextbounds(CandidateBacking, prefix = self::overseer)]
async fn seconding_sanity_check<Context>(
	ctx: &mut Context,
	active_leaves: &HashMap<Hash, ActiveLeafState>,
	candidate_hash: CandidateHash,
	candidate_para: ParaId,
	parent_head_data_hash: Hash,
	head_data_hash: Hash,
	candidate_relay_parent: Hash,
) -> SecondingAllowed {
	// Note that `GetHypotheticalDepths` doesn't account for recursion,
	// i.e. candidates can appear at multiple depths in the tree and in fact
	// at all depths, and we don't know what depths a candidate will ultimately occupy
	// because that's dependent on other candidates we haven't yet received.
	//
	// The only way to effectively rule this out is to have candidate receipts
	// directly commit to the parachain block number or some other incrementing
	// counter. That requires a major primitives format upgrade, so for now
	// we just rule out trivial cycles.
	if parent_head_data_hash == head_data_hash {
		return SecondingAllowed::No
	}

	let mut membership = Vec::new();
	let mut responses = FuturesOrdered::new();
	for (head, leaf_state) in active_leaves {
		let (tx, rx) = oneshot::channel();
		ctx.send_message(ProspectiveParachainsMessage::GetHypotheticalDepth(
			HypotheticalDepthRequest {
				candidate_hash,
				candidate_para,
				parent_head_data_hash,
				candidate_relay_parent,
				fragment_tree_relay_parent: *head,
			},
			tx,
		))
		.await;
		responses.push(rx.map_ok(move |depths| (depths, head, leaf_state)));
	}

	for response in responses.next().await {
		match response {
			Err(oneshot::Canceled) => {
				gum::warn!(
					target: LOG_TARGET,
					"Failed to reach prospective parachains subsystem for hypothetical depths",
				);

				return SecondingAllowed::No
			},
			Ok((depths, head, leaf_state)) => {
				for depth in &depths {
					if leaf_state.seconded_at_depth.contains_key(&depth) {
						gum::debug!(
							target: LOG_TARGET,
							?candidate_hash,
							depth,
							leaf_hash = ?head,
							"Refusing to second candidate at depth - already occupied."
						);

						return SecondingAllowed::No
					}
				}

				membership.push((*head, depths));
			},
		}
	}

	// At this point we've checked the depths of the candidate against all active
	// leaves.
	SecondingAllowed::Yes(membership)
}

#[overseer::contextbounds(CandidateBacking, prefix = self::overseer)]
async fn handle_validated_candidate_command<Context>(
	ctx: &mut Context,
	state: &mut State,
	relay_parent: Hash,
	command: ValidatedCandidateCommand,
	metrics: &Metrics,
) -> Result<(), Error> {
	match state.per_relay_parent.get_mut(&relay_parent) {
		Some(rp_state) => {
			let candidate_hash = command.candidate_hash();
			rp_state.awaiting_validation.remove(&candidate_hash);

			match command {
				ValidatedCandidateCommand::Second(res) => match res {
					Ok(outputs) => {
						let BackgroundValidationOutputs {
							candidate,
							commitments,
							persisted_validation_data,
						} = outputs;

						if rp_state.issued_statements.contains(&candidate_hash) {
							return Ok(())
						}

						// sanity check that we're allowed to second the candidate
						// and that it doesn't conflict with other candidates we've
						// seconded.
						let fragment_tree_membership = match seconding_sanity_check(
							ctx,
							&state.per_leaf,
							candidate_hash,
							candidate.descriptor().para_id,
							persisted_validation_data.parent_head.hash(),
							candidate.descriptor().relay_parent,
							commitments.head_data.hash(),
						)
						.await
						{
							SecondingAllowed::No => return Ok(()),
							SecondingAllowed::Yes(membership) => membership,
						};

						let statement = StatementWithPVD::Seconded(
							CommittedCandidateReceipt {
								descriptor: candidate.descriptor.clone(),
								commitments,
							},
							persisted_validation_data,
						);

						// If we get an Error::RejectedByProspectiveParachains,
						// then the statement has not been distributed or imported into
						// the table.
						let res = sign_import_and_distribute_statement(
							ctx,
							rp_state,
							&mut state.per_candidate,
							statement,
							state.keystore.clone(),
							metrics,
						)
						.await;

						if let Err(Error::RejectedByProspectiveParachains) = res {
							let candidate_hash = candidate.hash();
							gum::debug!(
								target: LOG_TARGET,
								relay_parent = ?candidate.descriptor().relay_parent,
								?candidate_hash,
								"Attempted to second candidate but was rejected by prospective parachains",
							);

							// Ensure the collator is reported.
							ctx.send_message(CollatorProtocolMessage::Invalid(
								candidate.descriptor().relay_parent,
								candidate,
							))
							.await;

							return Ok(())
						}

						if let Some(stmt) = res? {
							match state.per_candidate.get_mut(&candidate_hash) {
								None => {
									gum::warn!(
										target: LOG_TARGET,
										?candidate_hash,
										"Missing `per_candidate` for seconded candidate.",
									);
								},
								Some(p) => p.seconded_locally = true,
							}

							// update seconded depths in active leaves.
							for (leaf, depths) in fragment_tree_membership {
								let leaf_data = match state.per_leaf.get_mut(&leaf) {
									None => {
										gum::warn!(
											target: LOG_TARGET,
											leaf_hash = ?leaf,
											"Missing `per_leaf` for known active leaf."
										);

										continue
									},
									Some(d) => d,
								};

								for depth in depths {
									leaf_data.seconded_at_depth.insert(depth, candidate_hash);
								}
							}

							rp_state.issued_statements.insert(candidate_hash);

							metrics.on_candidate_seconded();
							ctx.send_message(CollatorProtocolMessage::Seconded(
								rp_state.parent,
								StatementWithPVD::drop_pvd_from_signed(stmt),
							))
							.await;
						}
					},
					Err(candidate) => {
						ctx.send_message(CollatorProtocolMessage::Invalid(
							rp_state.parent,
							candidate,
						))
						.await;
					},
				},
				ValidatedCandidateCommand::Attest(res) => {
					// We are done - avoid new validation spawns:
					rp_state.fallbacks.remove(&candidate_hash);
					// sanity check.
					if !rp_state.issued_statements.contains(&candidate_hash) {
						if res.is_ok() {
							let statement = StatementWithPVD::Valid(candidate_hash);

							sign_import_and_distribute_statement(
								ctx,
								rp_state,
								&mut state.per_candidate,
								statement,
								state.keystore.clone(),
								metrics,
							)
							.await?;
						}
						rp_state.issued_statements.insert(candidate_hash);
					}
				},
				ValidatedCandidateCommand::AttestNoPoV(candidate_hash) => {
					if let Some(attesting) = rp_state.fallbacks.get_mut(&candidate_hash) {
						if let Some(index) = attesting.backing.pop() {
							attesting.from_validator = index;
							let attesting = attesting.clone();

							// The candidate state should be available because we've
							// validated it before, the relay-parent is still around,
							// and candidates are pruned on the basis of relay-parents.
							//
							// If it's not, then no point in validating it anyway.
							if let Some(pvd) = state
								.per_candidate
								.get(&candidate_hash)
								.map(|pc| pc.persisted_validation_data.clone())
							{
								kick_off_validation_work(
									ctx,
									rp_state,
									pvd,
									&state.background_validation_tx,
									attesting,
								)
								.await?;
							}
						}
					} else {
						gum::warn!(
							target: LOG_TARGET,
							"AttestNoPoV was triggered without fallback being available."
						);
						debug_assert!(false);
					}
				},
			}
		},
		None => {
			// simple race condition; can be ignored = this relay-parent
			// is no longer relevant.
		},
	}

	Ok(())
}

async fn sign_statement(
	rp_state: &PerRelayParentState,
	statement: StatementWithPVD,
	keystore: SyncCryptoStorePtr,
	metrics: &Metrics,
) -> Option<SignedFullStatementWithPVD> {
	let signed = rp_state
		.table_context
		.validator
		.as_ref()?
		.sign(keystore, statement)
		.await
		.ok()
		.flatten()?;
	metrics.on_statement_signed();
	Some(signed)
}

/// The dispute coordinator keeps track of all statements by validators about every recent
/// candidate.
///
/// When importing a statement, this should be called access the candidate receipt either
/// from the statement itself or from the underlying statement table in order to craft
/// and dispatch the notification to the dispute coordinator.
///
/// This also does bounds-checking on the validator index and will return an error if the
/// validator index is out of bounds for the current validator set. It's expected that
/// this should never happen due to the interface of the candidate backing subsystem -
/// the networking component responsible for feeding statements to the backing subsystem
/// is meant to check the signature and provenance of all statements before submission.
#[overseer::contextbounds(CandidateBacking, prefix = self::overseer)]
async fn dispatch_new_statement_to_dispute_coordinator<Context>(
	ctx: &mut Context,
	rp_state: &PerRelayParentState,
	candidate_hash: CandidateHash,
	statement: &SignedFullStatementWithPVD,
) -> Result<(), ValidatorIndexOutOfBounds> {
	// Dispatch the statement to the dispute coordinator.
	let validator_index = statement.validator_index();
	let signing_context =
		SigningContext { parent_hash: rp_state.parent, session_index: rp_state.session_index };

	let validator_public = match rp_state.table_context.validators.get(validator_index.0 as usize) {
		None => return Err(ValidatorIndexOutOfBounds),
		Some(v) => v,
	};

	let maybe_candidate_receipt = match statement.payload() {
		StatementWithPVD::Seconded(receipt, _) => Some(receipt.to_plain()),
		StatementWithPVD::Valid(candidate_hash) => {
			// Valid statements are only supposed to be imported
			// once we've seen at least one `Seconded` statement.
			rp_state.table.get_candidate(&candidate_hash).map(|c| c.to_plain())
		},
	};

	let maybe_signed_dispute_statement = SignedDisputeStatement::from_backing_statement(
		statement.as_unchecked(),
		signing_context,
		validator_public.clone(),
	)
	.ok();

	if let (Some(candidate_receipt), Some(dispute_statement)) =
		(maybe_candidate_receipt, maybe_signed_dispute_statement)
	{
		ctx.send_message(DisputeCoordinatorMessage::ImportStatements {
			candidate_hash,
			candidate_receipt,
			session: rp_state.session_index,
			statements: vec![(dispute_statement, validator_index)],
			pending_confirmation: None,
		})
		.await;
	}

	Ok(())
}

/// Import a statement into the statement table and return the summary of the import.
///
/// This will fail with `Error::RejectedByProspectiveParachains` if the message type
/// is seconded, the candidate is fresh,
/// and any of the following are true:
/// 1. There is no `PersistedValidationData` attached.
/// 2. Prospective parachains are enabled for the relay parent and the prospective parachains
///    subsystem returned an empty `FragmentTreeMembership`
///    i.e. did not recognize the candidate as being applicable to any of the active leaves.
#[overseer::contextbounds(CandidateBacking, prefix = self::overseer)]
async fn import_statement<Context>(
	ctx: &mut Context,
	rp_state: &mut PerRelayParentState,
	per_candidate: &mut HashMap<CandidateHash, PerCandidateState>,
	statement: &SignedFullStatementWithPVD,
) -> Result<Option<TableSummary>, Error> {
	gum::debug!(
		target: LOG_TARGET,
		statement = ?statement.payload().to_compact(),
		validator_index = statement.validator_index().0,
		"Importing statement",
	);

	let candidate_hash = statement.payload().candidate_hash();

	// If this is a new candidate (statement is 'seconded' and candidate is unknown),
	// we need to create an entry in the `PerCandidateState` map.
	//
	// If the relay parent supports prospective parachains, we also need
	// to inform the prospective parachains subsystem of the seconded candidate
	// If `ProspectiveParachainsMessage::Second` fails, then we return
	// Error::RejectedByProspectiveParachains.
	//
	// Persisted Validation Data should be available - it may already be available
	// if this is a candidate we are seconding.
	//
	// We should also not accept any candidates which have no valid depths under any of
	// our active leaves.
	if let StatementWithPVD::Seconded(candidate, pvd) = statement.payload() {
		if !per_candidate.contains_key(&candidate_hash) {
			per_candidate.insert(
				candidate_hash,
				PerCandidateState {
					persisted_validation_data: pvd.clone(),
					// This is set after importing when seconding locally.
					seconded_locally: false,
					para_id: candidate.descriptor().para_id,
					relay_parent: candidate.descriptor().relay_parent,
				},
			);

			if rp_state.prospective_parachains_mode.is_enabled() {
				let (tx, rx) = oneshot::channel();
				ctx.send_message(ProspectiveParachainsMessage::CandidateSeconded(
					candidate.descriptor().para_id,
					candidate.clone(),
					pvd.clone(),
					tx,
				))
				.await;

				match rx.await {
					Err(oneshot::Canceled) => {
						gum::warn!(
							target: LOG_TARGET,
							"Could not reach the Prospective Parachains subsystem."
						);

						return Err(Error::RejectedByProspectiveParachains)
					},
					Ok(membership) =>
						if membership.is_empty() {
							return Err(Error::RejectedByProspectiveParachains)
						},
				}
			}
		}
	}

	if let Err(ValidatorIndexOutOfBounds) =
		dispatch_new_statement_to_dispute_coordinator(ctx, rp_state, candidate_hash, statement)
			.await
	{
		gum::warn!(
			target: LOG_TARGET,
			session_index = ?rp_state.session_index,
			relay_parent = ?rp_state.parent,
			validator_index = statement.validator_index().0,
			"Supposedly 'Signed' statement has validator index out of bounds."
		);

		return Ok(None)
	}

	let stmt = primitive_statement_to_table(statement);

	let summary = rp_state.table.import_statement(&rp_state.table_context, stmt);

	if let Some(attested) = summary
		.as_ref()
		.and_then(|s| rp_state.table.attested_candidate(&s.candidate, &rp_state.table_context))
	{
		// `HashSet::insert` returns true if the thing wasn't in there already.
		if rp_state.backed.insert(candidate_hash) {
			if let Some(backed) = table_attested_to_backed(attested, &rp_state.table_context) {
				let para_id = backed.candidate.descriptor.para_id;
				gum::debug!(
					target: LOG_TARGET,
					candidate_hash = ?candidate_hash,
					relay_parent = ?rp_state.parent,
					%para_id,
					"Candidate backed",
				);

				// Inform the prospective parachains subsystem
				// that the candidate is now backed.
				if rp_state.prospective_parachains_mode.is_enabled() {
					ctx.send_message(ProspectiveParachainsMessage::CandidateBacked(
						para_id,
						candidate_hash,
					))
					.await;
				}

				// The provisioner waits on candidate-backing, which means
				// that we need to send unbounded messages to avoid cycles.
				//
				// Backed candidates are bounded by the number of validators,
				// parachains, and the block production rate of the relay chain.
				let message = ProvisionerMessage::ProvisionableData(
					rp_state.parent,
					ProvisionableData::BackedCandidate(backed.receipt()),
				);
				ctx.send_unbounded_message(message);
			}
		}
	}

	issue_new_misbehaviors(ctx, rp_state.parent, &mut rp_state.table);

	Ok(summary)
}

/// Check if there have happened any new misbehaviors and issue necessary messages.
#[overseer::contextbounds(CandidateBacking, prefix = self::overseer)]
fn issue_new_misbehaviors<Context>(
	ctx: &mut Context,
	relay_parent: Hash,
	table: &mut Table<TableContext>,
) {
	// collect the misbehaviors to avoid double mutable self borrow issues
	let misbehaviors: Vec<_> = table.drain_misbehaviors().collect();
	for (validator_id, report) in misbehaviors {
		// The provisioner waits on candidate-backing, which means
		// that we need to send unbounded messages to avoid cycles.
		//
		// Misbehaviors are bounded by the number of validators and
		// the block production protocol.
		ctx.send_unbounded_message(ProvisionerMessage::ProvisionableData(
			relay_parent,
			ProvisionableData::MisbehaviorReport(relay_parent, validator_id, report),
		));
	}
}

/// Sign, import, and distribute a statement.
#[overseer::contextbounds(CandidateBacking, prefix = self::overseer)]
async fn sign_import_and_distribute_statement<Context>(
	ctx: &mut Context,
	rp_state: &mut PerRelayParentState,
	per_candidate: &mut HashMap<CandidateHash, PerCandidateState>,
	statement: StatementWithPVD,
	keystore: SyncCryptoStorePtr,
	metrics: &Metrics,
) -> Result<Option<SignedFullStatementWithPVD>, Error> {
	if let Some(signed_statement) = sign_statement(&*rp_state, statement, keystore, metrics).await {
		import_statement(ctx, rp_state, per_candidate, &signed_statement).await?;

		let smsg = StatementDistributionMessage::Share(
			rp_state.parent,
			StatementWithPVD::drop_pvd_from_signed(signed_statement.clone()),
		);
		ctx.send_unbounded_message(smsg);

		Ok(Some(signed_statement))
	} else {
		Ok(None)
	}
}

#[overseer::contextbounds(CandidateBacking, prefix = self::overseer)]
async fn background_validate_and_make_available<Context>(
	ctx: &mut Context,
	rp_state: &mut PerRelayParentState,
	params: BackgroundValidationParams<
		impl overseer::CandidateBackingSenderTrait,
		impl Fn(BackgroundValidationResult) -> ValidatedCandidateCommand + Send + 'static + Sync,
	>,
) -> Result<(), Error> {
	let candidate_hash = params.candidate.hash();
	if rp_state.awaiting_validation.insert(candidate_hash) {
		// spawn background task.
		let bg = async move {
			if let Err(e) = validate_and_make_available(params).await {
				if let Error::BackgroundValidationMpsc(error) = e {
					gum::debug!(
						target: LOG_TARGET,
						?error,
						"Mpsc background validation mpsc died during validation- leaf no longer active?"
					);
				} else {
					gum::error!(
						target: LOG_TARGET,
						"Failed to validate and make available: {:?}",
						e
					);
				}
			}
		};

		ctx.spawn("backing-validation", bg.boxed())
			.map_err(|_| Error::FailedToSpawnBackgroundTask)?;
	}

	Ok(())
}

/// Kick off validation work and distribute the result as a signed statement.
#[overseer::contextbounds(CandidateBacking, prefix = self::overseer)]
async fn kick_off_validation_work<Context>(
	ctx: &mut Context,
	rp_state: &mut PerRelayParentState,
	persisted_validation_data: PersistedValidationData,
	background_validation_tx: &mpsc::Sender<(Hash, ValidatedCandidateCommand)>,
	attesting: AttestingData,
) -> Result<(), Error> {
	let candidate_hash = attesting.candidate.hash();
	if rp_state.issued_statements.contains(&candidate_hash) {
		return Ok(())
	}

	gum::debug!(
		target: LOG_TARGET,
		candidate_hash = ?candidate_hash,
		candidate_receipt = ?attesting.candidate,
		"Kicking off validation",
	);

	let bg_sender = ctx.sender().clone();
	let pov = PoVData::FetchFromValidator {
		from_validator: attesting.from_validator,
		candidate_hash,
		pov_hash: attesting.pov_hash,
	};

	background_validate_and_make_available(
		ctx,
		rp_state,
		BackgroundValidationParams {
			sender: bg_sender,
			tx_command: background_validation_tx.clone(),
			candidate: attesting.candidate,
			relay_parent: rp_state.parent,
			persisted_validation_data,
			pov,
			n_validators: rp_state.table_context.validators.len(),
			make_command: ValidatedCandidateCommand::Attest,
		},
	)
	.await
}

/// Import the statement and kick off validation work if it is a part of our assignment.
#[overseer::contextbounds(CandidateBacking, prefix = self::overseer)]
async fn maybe_validate_and_import<Context>(
	ctx: &mut Context,
	state: &mut State,
	relay_parent: Hash,
	statement: SignedFullStatementWithPVD,
) -> Result<(), Error> {
	let rp_state = match state.per_relay_parent.get_mut(&relay_parent) {
		Some(r) => r,
		None => {
			gum::trace!(
				target: LOG_TARGET,
				?relay_parent,
				"Received statement for unknown relay-parent"
			);

			return Ok(())
		},
	};

	let res = import_statement(ctx, rp_state, &mut state.per_candidate, &statement).await;

	// if we get an Error::RejectedByProspectiveParachains,
	// we will do nothing.
	if let Err(Error::RejectedByProspectiveParachains) = res {
		gum::debug!(
			target: LOG_TARGET,
			?relay_parent,
			"Statement rejected by prospective parachains."
		);

		return Ok(())
	}

	if let Some(summary) = res? {
		// import_statement already takes care of communicating with the
		// prospective parachains subsystem. At this point, the candidate
		// has already been accepted into the fragment trees.

		let candidate_hash = summary.candidate;

		if Some(summary.group_id) != rp_state.assignment {
			return Ok(())
		}
		let attesting = match statement.payload() {
			StatementWithPVD::Seconded(receipt, _) => {
				let attesting = AttestingData {
					candidate: rp_state
						.table
						.get_candidate(&candidate_hash)
						.ok_or(Error::CandidateNotFound)?
						.to_plain(),
					pov_hash: receipt.descriptor.pov_hash,
					from_validator: statement.validator_index(),
					backing: Vec::new(),
				};
				rp_state.fallbacks.insert(summary.candidate, attesting.clone());
				attesting
			},
			StatementWithPVD::Valid(candidate_hash) => {
				if let Some(attesting) = rp_state.fallbacks.get_mut(candidate_hash) {
					let our_index = rp_state.table_context.validator.as_ref().map(|v| v.index());
					if our_index == Some(statement.validator_index()) {
						return Ok(())
					}

					if rp_state.awaiting_validation.contains(candidate_hash) {
						// Job already running:
						attesting.backing.push(statement.validator_index());
						return Ok(())
					} else {
						// No job, so start another with current validator:
						attesting.from_validator = statement.validator_index();
						attesting.clone()
					}
				} else {
					return Ok(())
				}
			},
		};

		// After `import_statement` succeeds, the candidate entry is guaranteed
		// to exist.
		if let Some(pvd) = state
			.per_candidate
			.get(&candidate_hash)
			.map(|pc| pc.persisted_validation_data.clone())
		{
			kick_off_validation_work(
				ctx,
				rp_state,
				pvd,
				&state.background_validation_tx,
				attesting,
			)
			.await?;
		}
	}
	Ok(())
}

/// Kick off background validation with intent to second.
#[overseer::contextbounds(CandidateBacking, prefix = self::overseer)]
async fn validate_and_second<Context>(
	ctx: &mut Context,
	rp_state: &mut PerRelayParentState,
	persisted_validation_data: PersistedValidationData,
	candidate: &CandidateReceipt,
	pov: Arc<PoV>,
	background_validation_tx: &mpsc::Sender<(Hash, ValidatedCandidateCommand)>,
) -> Result<(), Error> {
	let candidate_hash = candidate.hash();

	gum::debug!(
		target: LOG_TARGET,
		candidate_hash = ?candidate_hash,
		candidate_receipt = ?candidate,
		"Validate and second candidate",
	);

	let bg_sender = ctx.sender().clone();
	background_validate_and_make_available(
		ctx,
		rp_state,
		BackgroundValidationParams {
			sender: bg_sender,
			tx_command: background_validation_tx.clone(),
			candidate: candidate.clone(),
			relay_parent: rp_state.parent,
			persisted_validation_data,
			pov: PoVData::Ready(pov),
			n_validators: rp_state.table_context.validators.len(),
			make_command: ValidatedCandidateCommand::Second,
		},
	)
	.await?;

	Ok(())
}

#[overseer::contextbounds(CandidateBacking, prefix = self::overseer)]
async fn handle_second_message<Context>(
	ctx: &mut Context,
	state: &mut State,
	candidate: CandidateReceipt,
	persisted_validation_data: PersistedValidationData,
	pov: PoV,
	metrics: &Metrics,
) -> Result<(), Error> {
	let _timer = metrics.time_process_second();

	let candidate_hash = candidate.hash();
	let relay_parent = candidate.descriptor().relay_parent;

	if candidate.descriptor().persisted_validation_data_hash != persisted_validation_data.hash() {
		gum::warn!(
			target: LOG_TARGET,
			?candidate_hash,
			"Candidate backing was asked to second candidate with wrong PVD",
		);

		return Ok(())
	}

	let rp_state = match state.per_relay_parent.get_mut(&relay_parent) {
		None => {
			gum::trace!(
				target: LOG_TARGET,
				?relay_parent,
				?candidate_hash,
				"We were asked to second a candidate outside of our view."
			);

			return Ok(())
		},
		Some(r) => r,
	};

	// Sanity check that candidate is from our assignment.
	if Some(candidate.descriptor().para_id) != rp_state.assignment {
		gum::debug!(
			target: LOG_TARGET,
			our_assignment = ?rp_state.assignment,
			collation = ?candidate.descriptor().para_id,
			"Subsystem asked to second for para outside of our assignment",
		);

		return Ok(())
	}

	// If the message is a `CandidateBackingMessage::Second`, sign and dispatch a
	// Seconded statement only if we have not signed a Valid statement for the requested candidate.
	//
	// The actual logic of issuing the signed statement checks that this isn't
	// conflicting with other seconded candidates. Not doing that check here
	// gives other subsystems the ability to get us to execute arbitrary candidates,
	// but no more.
	if !rp_state.issued_statements.contains(&candidate_hash) {
		let pov = Arc::new(pov);

		validate_and_second(
			ctx,
			rp_state,
			persisted_validation_data,
			&candidate,
			pov,
			&state.background_validation_tx,
		)
		.await?;
	}

	Ok(())
}

#[overseer::contextbounds(CandidateBacking, prefix = self::overseer)]
async fn handle_statement_message<Context>(
	ctx: &mut Context,
	state: &mut State,
	relay_parent: Hash,
	statement: SignedFullStatementWithPVD,
	metrics: &Metrics,
) -> Result<(), Error> {
	let _timer = metrics.time_process_statement();

	match maybe_validate_and_import(ctx, state, relay_parent, statement).await {
		Err(Error::ValidationFailed(_)) => Ok(()),
		Err(e) => Err(e),
		Ok(()) => Ok(()),
	}
}

fn handle_get_backed_candidates_message(
	rp_state: &PerRelayParentState,
	requested_candidates: Vec<CandidateHash>,
	tx: oneshot::Sender<Vec<BackedCandidate>>,
	metrics: &Metrics,
) -> Result<(), Error> {
	let _timer = metrics.time_get_backed_candidates();

	let backed = requested_candidates
		.into_iter()
		.filter_map(|hash| {
			rp_state
				.table
				.attested_candidate(&hash, &rp_state.table_context)
				.and_then(|attested| table_attested_to_backed(attested, &rp_state.table_context))
		})
		.collect();

	tx.send(backed).map_err(|data| Error::Send(data))?;
	Ok(())
}<|MERGE_RESOLUTION|>--- conflicted
+++ resolved
@@ -89,12 +89,7 @@
 		HypotheticalDepthRequest, ProspectiveParachainsMessage, ProvisionableData,
 		ProvisionerMessage, RuntimeApiMessage, RuntimeApiRequest, StatementDistributionMessage,
 	},
-<<<<<<< HEAD
-	overseer, ActiveLeavesUpdate, FromOverseer, OverseerSignal, SpawnedSubsystem, SubsystemError,
-=======
-	overseer, ActiveLeavesUpdate, FromOrchestra, OverseerSignal, PerLeafSpan, SpawnedSubsystem,
-	Stage, SubsystemError,
->>>>>>> 36268ecf
+	overseer, ActiveLeavesUpdate, FromOrchestra, OverseerSignal, SpawnedSubsystem, SubsystemError,
 };
 use polkadot_node_subsystem_util::{
 	self as util,
@@ -355,32 +350,18 @@
 			}
 			from_overseer = ctx.recv().fuse() => {
 				match from_overseer? {
-<<<<<<< HEAD
-					FromOverseer::Signal(OverseerSignal::ActiveLeaves(update)) => {
+					FromOrchestra::Signal(OverseerSignal::ActiveLeaves(update)) => {
 						handle_active_leaves_update(
 							&mut *ctx,
 							update,
 							state,
 						).await?;
 					}
-					FromOverseer::Signal(OverseerSignal::BlockFinalized(..)) => {}
-					FromOverseer::Signal(OverseerSignal::Conclude) => return Ok(()),
-					FromOverseer::Communication { msg } => {
+					FromOrchestra::Signal(OverseerSignal::BlockFinalized(..)) => {}
+					FromOrchestra::Signal(OverseerSignal::Conclude) => return Ok(()),
+					FromOrchestra::Communication { msg } => {
 						handle_communication(&mut *ctx, state, msg, metrics).await?;
 					}
-=======
-					FromOrchestra::Signal(OverseerSignal::ActiveLeaves(update)) => handle_active_leaves_update(
-						&mut *ctx,
-						update,
-						jobs,
-						&keystore,
-						&background_validation_tx,
-						&metrics,
-					).await?,
-					FromOrchestra::Signal(OverseerSignal::BlockFinalized(..)) => {}
-					FromOrchestra::Signal(OverseerSignal::Conclude) => return Ok(()),
-					FromOrchestra::Communication { msg } => handle_communication(&mut *ctx, jobs, msg).await?,
->>>>>>> 36268ecf
 				}
 			}
 		)
@@ -835,7 +816,7 @@
 	// which means we'll clean up everything. This is correct.
 	{
 		let remaining: HashSet<_> = state.implicit_view.all_allowed_relay_parents().collect();
-		state.per_relay_parent.retain(|r, _| remainig.contains(&r));
+		state.per_relay_parent.retain(|r, _| remaining.contains(&r));
 	}
 
 	// clean up `per_candidate` according to which relay-parents
