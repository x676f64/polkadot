// Copyright 2017-2020 Parity Technologies (UK) Ltd.
// This file is part of Polkadot.

// Polkadot is free software: you can redistribute it and/or modify
// it under the terms of the GNU General Public License as published by
// the Free Software Foundation, either version 3 of the License, or
// (at your option) any later version.

// Polkadot is distributed in the hope that it will be useful,
// but WITHOUT ANY WARRANTY; without even the implied warranty of
// MERCHANTABILITY or FITNESS FOR A PARTICULAR PURPOSE.  See the
// GNU General Public License for more details.

// You should have received a copy of the GNU General Public License
// along with Polkadot.  If not, see <http://www.gnu.org/licenses/>.

//! Message types for the overseer and subsystems.
//!
//! These messages are intended to define the protocol by which different subsystems communicate with each
//! other and signals that they receive from an overseer to coordinate their work.
//! This is intended for use with the `polkadot-overseer` crate.
//!
//! Subsystems' APIs are defined separately from their implementation, leading to easier mocking.

use futures::channel::oneshot;
use sc_network::Multiaddr;
use thiserror::Error;

pub use sc_network::IfDisconnected;

use polkadot_node_network_protocol::{
	self as net_protocol, peer_set::PeerSet, request_response::Requests, PeerId,
	UnifiedReputationChange,
};
use polkadot_node_primitives::{
	approval::{BlockApprovalMeta, IndirectAssignmentCert, IndirectSignedApprovalVote},
	AvailableData, BabeEpoch, BlockWeight, CandidateVotes, CollationGenerationConfig,
	CollationSecondedSignal, DisputeMessage, ErasureChunk, PoV, SignedDisputeStatement,
	SignedFullStatement, SignedFullStatementWithPVD, ValidationResult,
};
use polkadot_primitives::{
	v2::{
		AuthorityDiscoveryId, BackedCandidate, BlockNumber, CandidateEvent, CandidateHash,
		CandidateIndex, CandidateReceipt, CollatorId, CommittedCandidateReceipt, CoreState,
		DisputeState, GroupIndex, GroupRotationInfo, Hash, Header as BlockHeader, Id as ParaId,
		InboundDownwardMessage, InboundHrmpMessage, MultiDisputeStatementSet,
		OccupiedCoreAssumption, PersistedValidationData, PvfCheckStatement, SessionIndex,
		SessionInfo, SignedAvailabilityBitfield, SignedAvailabilityBitfields, ValidationCode,
		ValidationCodeHash, ValidatorId, ValidatorIndex, ValidatorSignature,
	},
	vstaging as vstaging_primitives,
};
use polkadot_statement_table::v2::Misbehavior;
use std::{
	collections::{BTreeMap, HashMap, HashSet},
	sync::Arc,
	time::Duration,
};

/// Network events as transmitted to other subsystems, wrapped in their message types.
pub mod network_bridge_event;
pub use network_bridge_event::NetworkBridgeEvent;

/// Subsystem messages where each message is always bound to a relay parent.
pub trait BoundToRelayParent {
	/// Returns the relay parent this message is bound to.
	fn relay_parent(&self) -> Hash;
}

/// Messages received by the Candidate Backing subsystem.
#[derive(Debug)]
pub enum CandidateBackingMessage {
	/// Requests a set of backable candidates that could be backed in a child of the given
	/// relay-parent, referenced by its hash.
	GetBackedCandidates(Hash, Vec<CandidateHash>, oneshot::Sender<Vec<BackedCandidate>>),
	/// Note that the Candidate Backing subsystem should second the given candidate in the context of the
	/// given relay-parent (ref. by hash). This candidate must be validated.
	Second(Hash, CandidateReceipt, PersistedValidationData, PoV),
	/// Note a validator's statement about a particular candidate.
	/// Agreements are simply tallied until a quorum is reached.
	Statement(Hash, SignedFullStatementWithPVD),
}

impl BoundToRelayParent for CandidateBackingMessage {
	fn relay_parent(&self) -> Hash {
		match self {
			Self::GetBackedCandidates(hash, _, _) => *hash,
			Self::Second(hash, _, _, _) => *hash,
			Self::Statement(hash, _) => *hash,
		}
	}
}

/// Blanket error for validation failing for internal reasons.
#[derive(Debug, Error)]
#[error("Validation failed with {0:?}")]
pub struct ValidationFailed(pub String);

/// The outcome of the candidate-validation's PVF pre-check request.
#[derive(Debug, PartialEq)]
pub enum PreCheckOutcome {
	/// The PVF has been compiled successfully within the given constraints.
	Valid,
	/// The PVF could not be compiled. This variant is used when the candidate-validation subsystem
	/// can be sure that the PVF is invalid. To give a couple of examples: a PVF that cannot be
	/// decompressed or that does not represent a structurally valid WebAssembly file.
	Invalid,
	/// This variant is used when the PVF cannot be compiled but for other reasons that are not
	/// included into [`PreCheckOutcome::Invalid`]. This variant can indicate that the PVF in
	/// question is invalid, however it is not necessary that PVF that received this judgement
	/// is invalid.
	///
	/// For example, if during compilation the preparation worker was killed we cannot be sure why
	/// it happened: because the PVF was malicious made the worker to use too much memory or its
	/// because the host machine is under severe memory pressure and it decided to kill the worker.
	Failed,
}

/// Messages received by the Validation subsystem.
///
/// ## Validation Requests
///
/// Validation requests made to the subsystem should return an error only on internal error.
/// Otherwise, they should return either `Ok(ValidationResult::Valid(_))`
/// or `Ok(ValidationResult::Invalid)`.
#[derive(Debug)]
pub enum CandidateValidationMessage {
	/// Validate a candidate with provided parameters using relay-chain state.
	///
	/// This will implicitly attempt to gather the `PersistedValidationData` and `ValidationCode`
	/// from the runtime API of the chain, based on the `relay_parent`
	/// of the `CandidateReceipt`.
	///
	/// This will also perform checking of validation outputs against the acceptance criteria.
	///
	/// If there is no state available which can provide this data or the core for
	/// the para is not free at the relay-parent, an error is returned.
	ValidateFromChainState(
		CandidateReceipt,
		Arc<PoV>,
		/// Execution timeout
		Duration,
		oneshot::Sender<Result<ValidationResult, ValidationFailed>>,
	),
	/// Validate a candidate with provided, exhaustive parameters for validation.
	///
	/// Explicitly provide the `PersistedValidationData` and `ValidationCode` so this can do full
	/// validation without needing to access the state of the relay-chain.
	///
	/// This request doesn't involve acceptance criteria checking, therefore only useful for the
	/// cases where the validity of the candidate is established. This is the case for the typical
	/// use-case: secondary checkers would use this request relying on the full prior checks
	/// performed by the relay-chain.
	ValidateFromExhaustive(
		PersistedValidationData,
		ValidationCode,
		CandidateReceipt,
		Arc<PoV>,
		/// Execution timeout
		Duration,
		oneshot::Sender<Result<ValidationResult, ValidationFailed>>,
	),
	/// Try to compile the given validation code and send back
	/// the outcome.
	///
	/// The validation code is specified by the hash and will be queried from the runtime API at the
	/// given relay-parent.
	PreCheck(
		// Relay-parent
		Hash,
		ValidationCodeHash,
		oneshot::Sender<PreCheckOutcome>,
	),
}

impl CandidateValidationMessage {
	/// If the current variant contains the relay parent hash, return it.
	pub fn relay_parent(&self) -> Option<Hash> {
		match self {
			Self::ValidateFromChainState(_, _, _, _) => None,
			Self::ValidateFromExhaustive(_, _, _, _, _, _) => None,
			Self::PreCheck(relay_parent, _, _) => Some(*relay_parent),
		}
	}
}

/// Messages received by the Collator Protocol subsystem.
#[derive(Debug, derive_more::From)]
pub enum CollatorProtocolMessage {
	/// Signal to the collator protocol that it should connect to validators with the expectation
	/// of collating on the given para. This is only expected to be called once, early on, if at all,
	/// and only by the Collation Generation subsystem. As such, it will overwrite the value of
	/// the previous signal.
	///
	/// This should be sent before any `DistributeCollation` message.
	CollateOn(ParaId),
	/// Provide a collation to distribute to validators with an optional result sender.
	///
	/// The result sender should be informed when at least one parachain validator seconded the collation. It is also
	/// completely okay to just drop the sender.
	DistributeCollation(CandidateReceipt, PoV, Option<oneshot::Sender<CollationSecondedSignal>>),
	/// Report a collator as having provided an invalid collation. This should lead to disconnect
	/// and blacklist of the collator.
	ReportCollator(CollatorId),
	/// Get a network bridge update.
	#[from]
	NetworkBridgeUpdate(NetworkBridgeEvent<net_protocol::CollatorProtocolMessage>),
	/// We recommended a particular candidate to be seconded, but it was invalid; penalize the collator.
	///
	/// The hash is the relay parent.
	Invalid(Hash, CandidateReceipt),
	/// The candidate we recommended to be seconded was validated successfully.
	///
	/// The hash is the relay parent.
	Seconded(Hash, SignedFullStatement),
}

impl Default for CollatorProtocolMessage {
	fn default() -> Self {
		Self::CollateOn(Default::default())
	}
}

impl BoundToRelayParent for CollatorProtocolMessage {
	fn relay_parent(&self) -> Hash {
		Default::default()
	}
}

/// Messages received by the dispute coordinator subsystem.
///
/// NOTE: Any response oneshots might get cancelled if the `DisputeCoordinator` was not yet
/// properly initialized for some reason.
#[derive(Debug)]
pub enum DisputeCoordinatorMessage {
	/// Import statements by validators about a candidate.
	///
	/// The subsystem will silently discard ancient statements or sets of only dispute-specific statements for
	/// candidates that are previously unknown to the subsystem. The former is simply because ancient
	/// data is not relevant and the latter is as a DoS prevention mechanism. Both backing and approval
	/// statements already undergo anti-DoS procedures in their respective subsystems, but statements
	/// cast specifically for disputes are not necessarily relevant to any candidate the system is
	/// already aware of and thus present a DoS vector. Our expectation is that nodes will notify each
	/// other of disputes over the network by providing (at least) 2 conflicting statements, of which one is either
	/// a backing or validation statement.
	///
	/// This does not do any checking of the message signature.
	ImportStatements {
		/// The candidate receipt itself.
		candidate_receipt: CandidateReceipt,
		/// The session the candidate appears in.
		session: SessionIndex,
		/// Statements, with signatures checked, by validators participating in disputes.
		///
		/// The validator index passed alongside each statement should correspond to the index
		/// of the validator in the set.
		statements: Vec<(SignedDisputeStatement, ValidatorIndex)>,
		/// Inform the requester once we finished importing (if a sender was provided).
		///
		/// This is:
		/// - we discarded the votes because
		///		- they were ancient or otherwise invalid (result: `InvalidImport`)
		///		- or we were not able to recover availability for an unknown candidate (result:
		///		`InvalidImport`)
		///		- or were known already (in that case the result will still be `ValidImport`)
		/// - or we recorded them because (`ValidImport`)
		///		- we cast our own vote already on that dispute
		///		- or we have approval votes on that candidate
		///		- or other explicit votes on that candidate already recorded
		///		- or recovered availability for the candidate
		///		- or the imported statements are backing/approval votes, which are always accepted.
		pending_confirmation: Option<oneshot::Sender<ImportStatementsResult>>,
	},
	/// Fetch a list of all recent disputes the co-ordinator is aware of.
	/// These are disputes which have occurred any time in recent sessions,
	/// and which may have already concluded.
	RecentDisputes(oneshot::Sender<Vec<(SessionIndex, CandidateHash)>>),
	/// Fetch a list of all active disputes that the coordinator is aware of.
	/// These disputes are either not yet concluded or recently concluded.
	ActiveDisputes(oneshot::Sender<Vec<(SessionIndex, CandidateHash)>>),
	/// Get candidate votes for a candidate.
	QueryCandidateVotes(
		Vec<(SessionIndex, CandidateHash)>,
		oneshot::Sender<Vec<(SessionIndex, CandidateHash, CandidateVotes)>>,
	),
	/// Sign and issue local dispute votes. A value of `true` indicates validity, and `false` invalidity.
	IssueLocalStatement(SessionIndex, CandidateHash, CandidateReceipt, bool),
	/// Determine the highest undisputed block within the given chain, based on where candidates
	/// were included. If even the base block should not be finalized due to a dispute,
	/// then `None` should be returned on the channel.
	///
	/// The block descriptions begin counting upwards from the block after the given `base_number`. The `base_number`
	/// is typically the number of the last finalized block but may be slightly higher. This block
	/// is inevitably going to be finalized so it is not accounted for by this function.
	DetermineUndisputedChain {
		/// The lowest possible block to vote on.
		base: (BlockNumber, Hash),
		/// Descriptions of all the blocks counting upwards from the block after the base number
		block_descriptions: Vec<BlockDescription>,
		/// The block to vote on, might be base in case there is no better.
		tx: oneshot::Sender<(BlockNumber, Hash)>,
	},
}

/// The result of `DisputeCoordinatorMessage::ImportStatements`.
#[derive(Copy, Clone, Debug, PartialEq, Eq)]
pub enum ImportStatementsResult {
	/// Import was invalid (candidate was not available)  and the sending peer should get banned.
	InvalidImport,
	/// Import was valid and can be confirmed to peer.
	ValidImport,
}

/// Messages going to the dispute distribution subsystem.
#[derive(Debug)]
pub enum DisputeDistributionMessage {
	/// Tell dispute distribution to distribute an explicit dispute statement to
	/// validators.
	SendDispute(DisputeMessage),
}

/// Messages received from other subsystems.
#[derive(Debug)]
pub enum NetworkBridgeRxMessage {
	/// Inform the distribution subsystems about the new
	/// gossip network topology formed.
	///
	/// The only reason to have this here, is the availability of the
	/// authority discovery service, otherwise, the `GossipSupport`
	/// subsystem would make more sense.
	NewGossipTopology {
		/// The session info this gossip topology is concerned with.
		session: SessionIndex,
		/// Ids of our neighbors in the X dimensions of the new gossip topology,
		/// along with their validator indices within the session.
		///
		/// We're not necessarily connected to all of them, but we should
		/// try to be.
		our_neighbors_x: HashMap<AuthorityDiscoveryId, ValidatorIndex>,
		/// Ids of our neighbors in the X dimensions of the new gossip topology,
		/// along with their validator indices within the session.
		///
		/// We're not necessarily connected to all of them, but we should
		/// try to be.
		our_neighbors_y: HashMap<AuthorityDiscoveryId, ValidatorIndex>,
	},
}

/// Messages received from other subsystems by the network bridge subsystem.
#[derive(Debug)]
pub enum NetworkBridgeTxMessage {
	/// Report a peer for their actions.
	ReportPeer(PeerId, UnifiedReputationChange),

	/// Disconnect a peer from the given peer-set without affecting their reputation.
	DisconnectPeer(PeerId, PeerSet),

	/// Send a message to one or more peers on the validation peer-set.
	SendValidationMessage(Vec<PeerId>, net_protocol::VersionedValidationProtocol),

	/// Send a message to one or more peers on the collation peer-set.
	SendCollationMessage(Vec<PeerId>, net_protocol::VersionedCollationProtocol),

	/// Send a batch of validation messages.
	///
	/// NOTE: Messages will be processed in order (at least statement distribution relies on this).
	SendValidationMessages(Vec<(Vec<PeerId>, net_protocol::VersionedValidationProtocol)>),

	/// Send a batch of collation messages.
	///
	/// NOTE: Messages will be processed in order.
	SendCollationMessages(Vec<(Vec<PeerId>, net_protocol::VersionedCollationProtocol)>),

	/// Send requests via substrate request/response.
	/// Second parameter, tells what to do if we are not yet connected to the peer.
	SendRequests(Vec<Requests>, IfDisconnected),

	/// Connect to peers who represent the given `validator_ids`.
	///
	/// Also ask the network to stay connected to these peers at least
	/// until a new request is issued.
	///
	/// Because it overrides the previous request, it must be ensured
	/// that `validator_ids` include all peers the subsystems
	/// are interested in (per `PeerSet`).
	///
	/// A caller can learn about validator connections by listening to the
	/// `PeerConnected` events from the network bridge.
	ConnectToValidators {
		/// Ids of the validators to connect to.
		validator_ids: Vec<AuthorityDiscoveryId>,
		/// The underlying protocol to use for this request.
		peer_set: PeerSet,
		/// Sends back the number of `AuthorityDiscoveryId`s which
		/// authority discovery has failed to resolve.
		failed: oneshot::Sender<usize>,
	},
	/// Alternative to `ConnectToValidators` in case you already know the `Multiaddrs` you want to be
	/// connected to.
	ConnectToResolvedValidators {
		/// Each entry corresponds to the addresses of an already resolved validator.
		validator_addrs: Vec<HashSet<Multiaddr>>,
		/// The peer set we want the connection on.
		peer_set: PeerSet,
	},
}

impl NetworkBridgeTxMessage {
	/// If the current variant contains the relay parent hash, return it.
	pub fn relay_parent(&self) -> Option<Hash> {
		match self {
			Self::ReportPeer(_, _) => None,
			Self::DisconnectPeer(_, _) => None,
			Self::SendValidationMessage(_, _) => None,
			Self::SendCollationMessage(_, _) => None,
			Self::SendValidationMessages(_) => None,
			Self::SendCollationMessages(_) => None,
			Self::ConnectToValidators { .. } => None,
			Self::ConnectToResolvedValidators { .. } => None,
			Self::SendRequests { .. } => None,
		}
	}
}

/// Availability Distribution Message.
#[derive(Debug)]
pub enum AvailabilityDistributionMessage {
	/// Instruct availability distribution to fetch a remote PoV.
	///
	/// NOTE: The result of this fetch is not yet locally validated and could be bogus.
	FetchPoV {
		/// The relay parent giving the necessary context.
		relay_parent: Hash,
		/// Validator to fetch the PoV from.
		from_validator: ValidatorIndex,
		/// Candidate hash to fetch the PoV for.
		candidate_hash: CandidateHash,
		/// Expected hash of the PoV, a PoV not matching this hash will be rejected.
		pov_hash: Hash,
		/// Sender for getting back the result of this fetch.
		///
		/// The sender will be canceled if the fetching failed for some reason.
		tx: oneshot::Sender<PoV>,
	},
}

/// Availability Recovery Message.
#[derive(Debug, derive_more::From)]
pub enum AvailabilityRecoveryMessage {
	/// Recover available data from validators on the network.
	RecoverAvailableData(
		CandidateReceipt,
		SessionIndex,
		Option<GroupIndex>, // Optional backing group to request from first.
		oneshot::Sender<Result<AvailableData, crate::errors::RecoveryError>>,
	),
}

/// Bitfield distribution message.
#[derive(Debug, derive_more::From)]
pub enum BitfieldDistributionMessage {
	/// Distribute a bitfield via gossip to other validators.
	DistributeBitfield(Hash, SignedAvailabilityBitfield),

	/// Event from the network bridge.
	#[from]
	NetworkBridgeUpdate(NetworkBridgeEvent<net_protocol::BitfieldDistributionMessage>),
}

impl BitfieldDistributionMessage {
	/// If the current variant contains the relay parent hash, return it.
	pub fn relay_parent(&self) -> Option<Hash> {
		match self {
			Self::DistributeBitfield(hash, _) => Some(*hash),
			Self::NetworkBridgeUpdate(_) => None,
		}
	}
}

/// Bitfield signing message.
///
/// Currently non-instantiable.
#[derive(Debug)]
pub enum BitfieldSigningMessage {}

impl BoundToRelayParent for BitfieldSigningMessage {
	fn relay_parent(&self) -> Hash {
		match *self {}
	}
}

/// Availability store subsystem message.
#[derive(Debug)]
pub enum AvailabilityStoreMessage {
	/// Query a `AvailableData` from the AV store.
	QueryAvailableData(CandidateHash, oneshot::Sender<Option<AvailableData>>),

	/// Query whether a `AvailableData` exists within the AV Store.
	///
	/// This is useful in cases when existence
	/// matters, but we don't want to necessarily pass around multiple
	/// megabytes of data to get a single bit of information.
	QueryDataAvailability(CandidateHash, oneshot::Sender<bool>),

	/// Query an `ErasureChunk` from the AV store by the candidate hash and validator index.
	QueryChunk(CandidateHash, ValidatorIndex, oneshot::Sender<Option<ErasureChunk>>),

	/// Query all chunks that we have for the given candidate hash.
	QueryAllChunks(CandidateHash, oneshot::Sender<Vec<ErasureChunk>>),

	/// Query whether an `ErasureChunk` exists within the AV Store.
	///
	/// This is useful in cases like bitfield signing, when existence
	/// matters, but we don't want to necessarily pass around large
	/// quantities of data to get a single bit of information.
	QueryChunkAvailability(CandidateHash, ValidatorIndex, oneshot::Sender<bool>),

	/// Store an `ErasureChunk` in the AV store.
	///
	/// Return `Ok(())` if the store operation succeeded, `Err(())` if it failed.
	StoreChunk {
		/// A hash of the candidate this chunk belongs to.
		candidate_hash: CandidateHash,
		/// The chunk itself.
		chunk: ErasureChunk,
		/// Sending side of the channel to send result to.
		tx: oneshot::Sender<Result<(), ()>>,
	},

	/// Store a `AvailableData` and all of its chunks in the AV store.
	///
	/// Return `Ok(())` if the store operation succeeded, `Err(())` if it failed.
	StoreAvailableData {
		/// A hash of the candidate this `available_data` belongs to.
		candidate_hash: CandidateHash,
		/// The number of validators in the session.
		n_validators: u32,
		/// The `AvailableData` itself.
		available_data: AvailableData,
		/// Sending side of the channel to send result to.
		tx: oneshot::Sender<Result<(), ()>>,
	},
}

impl AvailabilityStoreMessage {
	/// In fact, none of the `AvailabilityStore` messages assume a particular relay parent.
	pub fn relay_parent(&self) -> Option<Hash> {
		match self {
			_ => None,
		}
	}
}

/// A response channel for the result of a chain API request.
pub type ChainApiResponseChannel<T> = oneshot::Sender<Result<T, crate::errors::ChainApiError>>;

/// Chain API request subsystem message.
#[derive(Debug)]
pub enum ChainApiMessage {
	/// Request the block number by hash.
	/// Returns `None` if a block with the given hash is not present in the db.
	BlockNumber(Hash, ChainApiResponseChannel<Option<BlockNumber>>),
	/// Request the block header by hash.
	/// Returns `None` if a block with the given hash is not present in the db.
	BlockHeader(Hash, ChainApiResponseChannel<Option<BlockHeader>>),
	/// Get the cumulative weight of the given block, by hash.
	/// If the block or weight is unknown, this returns `None`.
	///
	/// Note: this is the weight within the low-level fork-choice rule,
	/// not the high-level one implemented in the chain-selection subsystem.
	///
	/// Weight is used for comparing blocks in a fork-choice rule.
	BlockWeight(Hash, ChainApiResponseChannel<Option<BlockWeight>>),
	/// Request the finalized block hash by number.
	/// Returns `None` if a block with the given number is not present in the db.
	/// Note: the caller must ensure the block is finalized.
	FinalizedBlockHash(BlockNumber, ChainApiResponseChannel<Option<Hash>>),
	/// Request the last finalized block number.
	/// This request always succeeds.
	FinalizedBlockNumber(ChainApiResponseChannel<BlockNumber>),
	/// Request the `k` ancestors block hashes of a block with the given hash.
	/// The response channel may return a `Vec` of size up to `k`
	/// filled with ancestors hashes with the following order:
	/// `parent`, `grandparent`, ... up to the hash of genesis block
	/// with number 0, including it.
	Ancestors {
		/// The hash of the block in question.
		hash: Hash,
		/// The number of ancestors to request.
		k: usize,
		/// The response channel.
		response_channel: ChainApiResponseChannel<Vec<Hash>>,
	},
}

impl ChainApiMessage {
	/// If the current variant contains the relay parent hash, return it.
	pub fn relay_parent(&self) -> Option<Hash> {
		None
	}
}

/// Chain selection subsystem messages
#[derive(Debug)]
pub enum ChainSelectionMessage {
	/// Signal to the chain selection subsystem that a specific block has been approved.
	Approved(Hash),
	/// Request the leaves in descending order by score.
	Leaves(oneshot::Sender<Vec<Hash>>),
	/// Request the best leaf containing the given block in its ancestry. Return `None` if
	/// there is no such leaf.
	BestLeafContaining(Hash, oneshot::Sender<Option<Hash>>),
}

impl ChainSelectionMessage {
	/// If the current variant contains the relay parent hash, return it.
	pub fn relay_parent(&self) -> Option<Hash> {
		// None of the messages, even the ones containing specific
		// block hashes, can be considered to have those blocks as
		// a relay parent.
		match *self {
			ChainSelectionMessage::Approved(_) => None,
			ChainSelectionMessage::Leaves(_) => None,
			ChainSelectionMessage::BestLeafContaining(..) => None,
		}
	}
}

/// A sender for the result of a runtime API request.
pub type RuntimeApiSender<T> = oneshot::Sender<Result<T, crate::errors::RuntimeApiError>>;

/// A request to the Runtime API subsystem.
#[derive(Debug)]
pub enum RuntimeApiRequest {
	/// Get the version of the runtime API, if any.
	Version(RuntimeApiSender<u32>),
	/// Get the next, current and some previous authority discovery set deduplicated.
	Authorities(RuntimeApiSender<Vec<AuthorityDiscoveryId>>),
	/// Get the current validator set.
	Validators(RuntimeApiSender<Vec<ValidatorId>>),
	/// Get the validator groups and group rotation info.
	ValidatorGroups(RuntimeApiSender<(Vec<Vec<ValidatorIndex>>, GroupRotationInfo)>),
	/// Get information on all availability cores.
	AvailabilityCores(RuntimeApiSender<Vec<CoreState>>),
	/// Get the persisted validation data for a particular para, taking the given
	/// `OccupiedCoreAssumption`, which will inform on how the validation data should be computed
	/// if the para currently occupies a core.
	PersistedValidationData(
		ParaId,
		OccupiedCoreAssumption,
		RuntimeApiSender<Option<PersistedValidationData>>,
	),
	/// Get the persisted validation data for a particular para along with the current validation code
	/// hash, matching the data hash against an expected one.
	AssumedValidationData(
		ParaId,
		Hash,
		RuntimeApiSender<Option<(PersistedValidationData, ValidationCodeHash)>>,
	),
	/// Sends back `true` if the validation outputs pass all acceptance criteria checks.
	CheckValidationOutputs(
		ParaId,
		polkadot_primitives::v2::CandidateCommitments,
		RuntimeApiSender<bool>,
	),
	/// Get the session index that a child of the block will have.
	SessionIndexForChild(RuntimeApiSender<SessionIndex>),
	/// Get the validation code for a para, taking the given `OccupiedCoreAssumption`, which
	/// will inform on how the validation data should be computed if the para currently
	/// occupies a core.
	ValidationCode(ParaId, OccupiedCoreAssumption, RuntimeApiSender<Option<ValidationCode>>),
	/// Get validation code by its hash, either past, current or future code can be returned, as long as state is still
	/// available.
	ValidationCodeByHash(ValidationCodeHash, RuntimeApiSender<Option<ValidationCode>>),
	/// Get a the candidate pending availability for a particular parachain by parachain / core index
	CandidatePendingAvailability(ParaId, RuntimeApiSender<Option<CommittedCandidateReceipt>>),
	/// Get all events concerning candidates (backing, inclusion, time-out) in the parent of
	/// the block in whose state this request is executed.
	CandidateEvents(RuntimeApiSender<Vec<CandidateEvent>>),
	/// Get the session info for the given session, if stored.
	SessionInfo(SessionIndex, RuntimeApiSender<Option<SessionInfo>>),
	/// Get all the pending inbound messages in the downward message queue for a para.
	DmqContents(ParaId, RuntimeApiSender<Vec<InboundDownwardMessage<BlockNumber>>>),
	/// Get the contents of all channels addressed to the given recipient. Channels that have no
	/// messages in them are also included.
	InboundHrmpChannelsContents(
		ParaId,
		RuntimeApiSender<BTreeMap<ParaId, Vec<InboundHrmpMessage<BlockNumber>>>>,
	),
	/// Get information about the BABE epoch the block was included in.
	CurrentBabeEpoch(RuntimeApiSender<BabeEpoch>),
	/// Get all disputes in relation to a relay parent.
	FetchOnChainVotes(RuntimeApiSender<Option<polkadot_primitives::v2::ScrapedOnChainVotes>>),
	/// Submits a PVF pre-checking statement into the transaction pool.
	SubmitPvfCheckStatement(PvfCheckStatement, ValidatorSignature, RuntimeApiSender<()>),
	/// Returns code hashes of PVFs that require pre-checking by validators in the active set.
	PvfsRequirePrecheck(RuntimeApiSender<Vec<ValidationCodeHash>>),
	/// Get the validation code used by the specified para, taking the given `OccupiedCoreAssumption`, which
	/// will inform on how the validation data should be computed if the para currently occupies a core.
	ValidationCodeHash(
		ParaId,
		OccupiedCoreAssumption,
		RuntimeApiSender<Option<ValidationCodeHash>>,
	),
	/// Returns all on-chain disputes at given block number.
	StagingDisputes(
		RuntimeApiSender<Vec<(SessionIndex, CandidateHash, DisputeState<BlockNumber>)>>,
	),
	/// Get the validity constraints of the given para.
	/// This is a staging API that will not be available on production runtimes.
	StagingValidityConstraints(ParaId, RuntimeApiSender<Option<vstaging_primitives::Constraints>>),
}

/// A message to the Runtime API subsystem.
#[derive(Debug)]
pub enum RuntimeApiMessage {
	/// Make a request of the runtime API against the post-state of the given relay-parent.
	Request(Hash, RuntimeApiRequest),
}

impl RuntimeApiMessage {
	/// If the current variant contains the relay parent hash, return it.
	pub fn relay_parent(&self) -> Option<Hash> {
		match self {
			Self::Request(hash, _) => Some(*hash),
		}
	}
}

/// Statement distribution message.
#[derive(Debug, derive_more::From)]
pub enum StatementDistributionMessage {
	/// We have originated a signed statement in the context of
	/// given relay-parent hash and it should be distributed to other validators.
	Share(Hash, SignedFullStatement),
	/// Event from the network bridge.
	#[from]
	NetworkBridgeUpdate(NetworkBridgeEvent<net_protocol::StatementDistributionMessage>),
}

/// This data becomes intrinsics or extrinsics which should be included in a future relay chain block.
// It needs to be cloneable because multiple potential block authors can request copies.
#[derive(Debug, Clone)]
pub enum ProvisionableData {
	/// This bitfield indicates the availability of various candidate blocks.
	Bitfield(Hash, SignedAvailabilityBitfield),
	/// The Candidate Backing subsystem believes that this candidate is valid, pending availability.
	BackedCandidate(CandidateReceipt),
	/// Misbehavior reports are self-contained proofs of validator misbehavior.
	MisbehaviorReport(Hash, ValidatorIndex, Misbehavior),
	/// Disputes trigger a broad dispute resolution process.
	Dispute(Hash, ValidatorSignature),
}

/// Inherent data returned by the provisioner
#[derive(Debug, Clone)]
pub struct ProvisionerInherentData {
	/// Signed bitfields.
	pub bitfields: SignedAvailabilityBitfields,
	/// Backed candidates.
	pub backed_candidates: Vec<BackedCandidate>,
	/// Dispute statement sets.
	pub disputes: MultiDisputeStatementSet,
}

/// Message to the Provisioner.
///
/// In all cases, the Hash is that of the relay parent.
#[derive(Debug)]
pub enum ProvisionerMessage {
	/// This message allows external subsystems to request the set of bitfields and backed candidates
	/// associated with a particular potential block hash.
	///
	/// This is expected to be used by a proposer, to inject that information into the `InherentData`
	/// where it can be assembled into the `ParaInherent`.
	RequestInherentData(Hash, oneshot::Sender<ProvisionerInherentData>),
	/// This data should become part of a relay chain block
	ProvisionableData(Hash, ProvisionableData),
}

impl BoundToRelayParent for ProvisionerMessage {
	fn relay_parent(&self) -> Hash {
		match self {
			Self::RequestInherentData(hash, _) => *hash,
			Self::ProvisionableData(hash, _) => *hash,
		}
	}
}

/// Message to the Collation Generation subsystem.
#[derive(Debug)]
pub enum CollationGenerationMessage {
	/// Initialize the collation generation subsystem
	Initialize(CollationGenerationConfig),
}

impl CollationGenerationMessage {
	/// If the current variant contains the relay parent hash, return it.
	pub fn relay_parent(&self) -> Option<Hash> {
		None
	}
}

/// The result type of [`ApprovalVotingMessage::CheckAndImportAssignment`] request.
#[derive(Debug, Clone, PartialEq, Eq)]
pub enum AssignmentCheckResult {
	/// The vote was accepted and should be propagated onwards.
	Accepted,
	/// The vote was valid but duplicate and should not be propagated onwards.
	AcceptedDuplicate,
	/// The vote was valid but too far in the future to accept right now.
	TooFarInFuture,
	/// The vote was bad and should be ignored, reporting the peer who propagated it.
	Bad(AssignmentCheckError),
}

/// The error result type of [`ApprovalVotingMessage::CheckAndImportAssignment`] request.
#[derive(Error, Debug, Clone, PartialEq, Eq)]
#[allow(missing_docs)]
pub enum AssignmentCheckError {
	#[error("Unknown block: {0:?}")]
	UnknownBlock(Hash),
	#[error("Unknown session index: {0}")]
	UnknownSessionIndex(SessionIndex),
	#[error("Invalid candidate index: {0}")]
	InvalidCandidateIndex(CandidateIndex),
	#[error("Invalid candidate {0}: {1:?}")]
	InvalidCandidate(CandidateIndex, CandidateHash),
	#[error("Invalid cert: {0:?}, reason: {1}")]
	InvalidCert(ValidatorIndex, String),
	#[error("Internal state mismatch: {0:?}, {1:?}")]
	Internal(Hash, CandidateHash),
}

/// The result type of [`ApprovalVotingMessage::CheckAndImportApproval`] request.
#[derive(Debug, Clone, PartialEq, Eq)]
pub enum ApprovalCheckResult {
	/// The vote was accepted and should be propagated onwards.
	Accepted,
	/// The vote was bad and should be ignored, reporting the peer who propagated it.
	Bad(ApprovalCheckError),
}

/// The error result type of [`ApprovalVotingMessage::CheckAndImportApproval`] request.
#[derive(Error, Debug, Clone, PartialEq, Eq)]
#[allow(missing_docs)]
pub enum ApprovalCheckError {
	#[error("Unknown block: {0:?}")]
	UnknownBlock(Hash),
	#[error("Unknown session index: {0}")]
	UnknownSessionIndex(SessionIndex),
	#[error("Invalid candidate index: {0}")]
	InvalidCandidateIndex(CandidateIndex),
	#[error("Invalid validator index: {0:?}")]
	InvalidValidatorIndex(ValidatorIndex),
	#[error("Invalid candidate {0}: {1:?}")]
	InvalidCandidate(CandidateIndex, CandidateHash),
	#[error("Invalid signature: {0:?}")]
	InvalidSignature(ValidatorIndex),
	#[error("No assignment for {0:?}")]
	NoAssignment(ValidatorIndex),
	#[error("Internal state mismatch: {0:?}, {1:?}")]
	Internal(Hash, CandidateHash),
}

/// Describes a relay-chain block by the para-chain candidates
/// it includes.
#[derive(Clone, Debug)]
pub struct BlockDescription {
	/// The relay-chain block hash.
	pub block_hash: Hash,
	/// The session index of this block.
	pub session: SessionIndex,
	/// The set of para-chain candidates.
	pub candidates: Vec<CandidateHash>,
}

/// Response type to `ApprovalVotingMessage::ApprovedAncestor`.
#[derive(Clone, Debug)]
pub struct HighestApprovedAncestorBlock {
	/// The block hash of the highest viable ancestor.
	pub hash: Hash,
	/// The block number of the highest viable ancestor.
	pub number: BlockNumber,
	/// Block descriptions in the direct path between the
	/// initially provided hash and the highest viable ancestor.
	/// Primarily for use with `DetermineUndisputedChain`.
	/// Must be sorted from lowest to highest block number.
	pub descriptions: Vec<BlockDescription>,
}

/// Message to the Approval Voting subsystem.
#[derive(Debug)]
pub enum ApprovalVotingMessage {
	/// Check if the assignment is valid and can be accepted by our view of the protocol.
	/// Should not be sent unless the block hash is known.
	CheckAndImportAssignment(
		IndirectAssignmentCert,
		CandidateIndex,
		oneshot::Sender<AssignmentCheckResult>,
	),
	/// Check if the approval vote is valid and can be accepted by our view of the
	/// protocol.
	///
	/// Should not be sent unless the block hash within the indirect vote is known.
	CheckAndImportApproval(IndirectSignedApprovalVote, oneshot::Sender<ApprovalCheckResult>),
	/// Returns the highest possible ancestor hash of the provided block hash which is
	/// acceptable to vote on finality for.
	/// The `BlockNumber` provided is the number of the block's ancestor which is the
	/// earliest possible vote.
	///
	/// It can also return the same block hash, if that is acceptable to vote upon.
	/// Return `None` if the input hash is unrecognized.
	ApprovedAncestor(Hash, BlockNumber, oneshot::Sender<Option<HighestApprovedAncestorBlock>>),

	/// Retrieve all available approval signatures for a candidate from approval-voting.
	///
	/// This message involves a linear search for candidates on each relay chain fork and also
	/// requires calling into `approval-distribution`: Calls should be infrequent and bounded.
	GetApprovalSignaturesForCandidate(
		CandidateHash,
		oneshot::Sender<HashMap<ValidatorIndex, ValidatorSignature>>,
	),
}

/// Message to the Approval Distribution subsystem.
#[derive(Debug, derive_more::From)]
pub enum ApprovalDistributionMessage {
	/// Notify the `ApprovalDistribution` subsystem about new blocks
	/// and the candidates contained within them.
	NewBlocks(Vec<BlockApprovalMeta>),
	/// Distribute an assignment cert from the local validator. The cert is assumed
	/// to be valid, relevant, and for the given relay-parent and validator index.
	DistributeAssignment(IndirectAssignmentCert, CandidateIndex),
	/// Distribute an approval vote for the local validator. The approval vote is assumed to be
	/// valid, relevant, and the corresponding approval already issued.
	/// If not, the subsystem is free to drop the message.
	DistributeApproval(IndirectSignedApprovalVote),
	/// An update from the network bridge.
	#[from]
	NetworkBridgeUpdate(NetworkBridgeEvent<net_protocol::ApprovalDistributionMessage>),

	/// Get all approval signatures for all chains a candidate appeared in.
	GetApprovalSignatures(
		HashSet<(Hash, CandidateIndex)>,
		oneshot::Sender<HashMap<ValidatorIndex, ValidatorSignature>>,
	),
}

/// Message to the Gossip Support subsystem.
#[derive(Debug, derive_more::From)]
pub enum GossipSupportMessage {
	/// Dummy constructor, so we can receive networking events.
	#[from]
	NetworkBridgeUpdate(NetworkBridgeEvent<net_protocol::GossipSupportNetworkMessage>),
}

/// PVF checker message.
///
/// Currently non-instantiable.
#[derive(Debug)]
pub enum PvfCheckerMessage {}

/// A request for the depths a hypothetical candidate would occupy within
/// some fragment tree.
<<<<<<< HEAD
#[derive(Debug)]
=======
#[derive(Debug, PartialEq, Eq, Clone, Copy)]
>>>>>>> d63ecc84
pub struct HypotheticalDepthRequest {
	/// The hash of the potential candidate.
	pub candidate_hash: CandidateHash,
	/// The para of the candidate.
	pub candidate_para: ParaId,
	/// The hash of the parent head-data of the candidate.
	pub parent_head_data_hash: Hash,
	/// The relay-parent of the candidate.
	pub candidate_relay_parent: Hash,
	/// The relay-parent of the fragment tree we are comparing to.
	pub fragment_tree_relay_parent: Hash,
}

<<<<<<< HEAD
=======
/// A request for the persisted validation data stored in the prospective
/// parachains subsystem.
#[derive(Debug)]
pub struct ProspectiveValidationDataRequest {
	/// The para-id of the candidate.
	pub para_id: ParaId,
	/// The relay-parent of the candidate.
	pub candidate_relay_parent: Hash,
	/// The parent head-data hash.
	pub parent_head_data_hash: Hash,
	/// The maximum POV size expected of this candidate. This should be
	/// the maximum as configured during the session.
	pub max_pov_size: u32,
}

>>>>>>> d63ecc84
/// Indicates the relay-parents whose fragment tree a candidate
/// is present in and the depths of that tree the candidate is present in.
pub type FragmentTreeMembership = Vec<(Hash, Vec<usize>)>;

/// Messages sent to the Prospective Parachains subsystem.
#[derive(Debug)]
pub enum ProspectiveParachainsMessage {
	/// Inform the Prospective Parachains Subsystem of a new candidate.
	///
	/// The response sender accepts the candidate membership, which is empty
	/// if the candidate was already known.
	CandidateSeconded(
		ParaId,
		CommittedCandidateReceipt,
		PersistedValidationData,
		oneshot::Sender<FragmentTreeMembership>,
	),
	/// Inform the Prospective Parachains Subsystem that a previously seconded candidate
	/// has been backed. This requires that `CandidateSeconded` was sent for the candidate
	/// some time in the past.
	CandidateBacked(ParaId, CandidateHash),
	/// Get a backable candidate hash for the given parachain, under the given relay-parent hash,
	/// which is a descendant of the given candidate hashes. Returns `None` on the channel
	/// if no such candidate exists.
	GetBackableCandidate(Hash, ParaId, Vec<CandidateHash>, oneshot::Sender<Option<CandidateHash>>),
	/// Get the hypothetical depths that a candidate with the given properties would
	/// occupy in the fragment tree for the given relay-parent.
	///
	/// If the candidate is already known, this returns the depths the candidate
	/// occupies.
	///
	/// Returns an empty vector either if there is no such depth or the fragment tree relay-parent
	/// is unknown.
	GetHypotheticalDepth(HypotheticalDepthRequest, oneshot::Sender<Vec<usize>>),
	/// Get the membership of the candidate in all fragment trees.
	GetTreeMembership(ParaId, CandidateHash, oneshot::Sender<FragmentTreeMembership>),
<<<<<<< HEAD
	/// Get the minimum accepted relay-parent number in the fragment tree
	/// for the given relay-parent and para-id.
	///
	/// That is, if the relay-parent is known and there's a fragment tree for it,
	/// in this para-id, this returns the minimum relay-parent block number in the
	/// same chain which is accepted in the fragment tree for the para-id.
	GetMinimumRelayParent(ParaId, Hash, oneshot::Sender<Option<BlockNumber>>),
=======
	/// Get the minimum accepted relay-parent number for each para in the fragment tree
	/// for the given relay-chain block hash.
	///
	/// That is, if the block hash is known and is an active leaf, this returns the
	/// minimum relay-parent block number in the same branch of the relay chain which
	/// is accepted in the fragment tree for each para-id.
	///
	/// If the block hash is not an active leaf, this will return an empty vector.
	///
	/// Para-IDs which are omitted from this list can be assumed to have no
	/// valid candidate relay-parents under the given relay-chain block hash.
	///
	/// Para-IDs are returned in no particular order.
	GetMinimumRelayParents(Hash, oneshot::Sender<Vec<(ParaId, BlockNumber)>>),
	/// Get the validation data of some prospective candidate. The candidate doesn't need
	/// to be part of any fragment tree, but this only succeeds if the parent head-data and
	/// relay-parent are part of some fragment tree.
	GetProspectiveValidationData(
		ProspectiveValidationDataRequest,
		oneshot::Sender<Option<PersistedValidationData>>,
	),
>>>>>>> d63ecc84
}<|MERGE_RESOLUTION|>--- conflicted
+++ resolved
@@ -963,11 +963,7 @@
 
 /// A request for the depths a hypothetical candidate would occupy within
 /// some fragment tree.
-<<<<<<< HEAD
-#[derive(Debug)]
-=======
 #[derive(Debug, PartialEq, Eq, Clone, Copy)]
->>>>>>> d63ecc84
 pub struct HypotheticalDepthRequest {
 	/// The hash of the potential candidate.
 	pub candidate_hash: CandidateHash,
@@ -981,8 +977,6 @@
 	pub fragment_tree_relay_parent: Hash,
 }
 
-<<<<<<< HEAD
-=======
 /// A request for the persisted validation data stored in the prospective
 /// parachains subsystem.
 #[derive(Debug)]
@@ -998,7 +992,6 @@
 	pub max_pov_size: u32,
 }
 
->>>>>>> d63ecc84
 /// Indicates the relay-parents whose fragment tree a candidate
 /// is present in and the depths of that tree the candidate is present in.
 pub type FragmentTreeMembership = Vec<(Hash, Vec<usize>)>;
@@ -1035,15 +1028,6 @@
 	GetHypotheticalDepth(HypotheticalDepthRequest, oneshot::Sender<Vec<usize>>),
 	/// Get the membership of the candidate in all fragment trees.
 	GetTreeMembership(ParaId, CandidateHash, oneshot::Sender<FragmentTreeMembership>),
-<<<<<<< HEAD
-	/// Get the minimum accepted relay-parent number in the fragment tree
-	/// for the given relay-parent and para-id.
-	///
-	/// That is, if the relay-parent is known and there's a fragment tree for it,
-	/// in this para-id, this returns the minimum relay-parent block number in the
-	/// same chain which is accepted in the fragment tree for the para-id.
-	GetMinimumRelayParent(ParaId, Hash, oneshot::Sender<Option<BlockNumber>>),
-=======
 	/// Get the minimum accepted relay-parent number for each para in the fragment tree
 	/// for the given relay-chain block hash.
 	///
@@ -1065,5 +1049,4 @@
 		ProspectiveValidationDataRequest,
 		oneshot::Sender<Option<PersistedValidationData>>,
 	),
->>>>>>> d63ecc84
 }