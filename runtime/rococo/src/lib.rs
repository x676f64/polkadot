// Copyright 2020 Parity Technologies (UK) Ltd.
// This file is part of Polkadot.

// Polkadot is free software: you can redistribute it and/or modify
// it under the terms of the GNU General Public License as published by
// the Free Software Foundation, either version 3 of the License, or
// (at your option) any later version.

// Polkadot is distributed in the hope that it will be useful,
// but WITHOUT ANY WARRANTY; without even the implied warranty of
// MERCHANTABILITY or FITNESS FOR A PARTICULAR PURPOSE.  See the
// GNU General Public License for more details.

// You should have received a copy of the GNU General Public License
// along with Polkadot.  If not, see <http://www.gnu.org/licenses/>.

//! The Rococo runtime for v1 parachains.

#![cfg_attr(not(feature = "std"), no_std)]
// `construct_runtime!` does a lot of recursion and requires us to increase the limit to 256.
#![recursion_limit = "256"]

use parity_scale_codec::{Decode, Encode, MaxEncodedLen};
use primitives::v2::{
	AccountId, AccountIndex, Balance, BlockNumber, CandidateEvent, CandidateHash,
	CommittedCandidateReceipt, CoreState, DisputeState, GroupRotationInfo, Hash, Id as ParaId,
	InboundDownwardMessage, InboundHrmpMessage, Moment, Nonce, OccupiedCoreAssumption,
	PersistedValidationData, ScrapedOnChainVotes, SessionInfo, Signature, ValidationCode,
	ValidationCodeHash, ValidatorId, ValidatorIndex,
};
use runtime_common::{
	assigned_slots, auctions, claims, crowdloan, impl_runtime_weights, impls::ToAuthor,
	paras_registrar, paras_sudo_wrapper, prod_or_fast, slots, BlockHashCount, BlockLength,
	SlowAdjustingFeeUpdate,
};
use sp_std::{cmp::Ordering, collections::btree_map::BTreeMap, prelude::*};

use runtime_parachains::{
	configuration as parachains_configuration, disputes as parachains_disputes,
	dmp as parachains_dmp, hrmp as parachains_hrmp, inclusion as parachains_inclusion,
	initializer as parachains_initializer, origin as parachains_origin, paras as parachains_paras,
	paras_inherent as parachains_paras_inherent,
	runtime_api_impl::v2 as parachains_runtime_api_impl, scheduler as parachains_scheduler,
	session_info as parachains_session_info, shared as parachains_shared, ump as parachains_ump,
};

use authority_discovery_primitives::AuthorityId as AuthorityDiscoveryId;
use beefy_primitives::{
	crypto::AuthorityId as BeefyId,
	mmr::{BeefyDataProvider, MmrLeafVersion},
};
// TODO: Election
// use frame_election_provider_support::{
// 	generate_solution_type, onchain, NposSolution, SequentialPhragmen,
// };
use frame_support::{
	construct_runtime, parameter_types,
	traits::{
		Contains, EitherOfDiverse, InstanceFilter, KeyOwnerProofSystem, LockIdentifier,
		PrivilegeCmp,
	},
	weights::ConstantMultiplier,
	PalletId, RuntimeDebug,
};
use frame_system::EnsureRoot;
use pallet_grandpa::{fg_primitives, AuthorityId as GrandpaId};
use pallet_im_online::sr25519::AuthorityId as ImOnlineId;
use pallet_session::historical as session_historical;
use pallet_transaction_payment::{CurrencyAdapter, FeeDetails, RuntimeDispatchInfo};
use sp_core::{OpaqueMetadata, H256};
use sp_mmr_primitives as mmr;
use sp_runtime::{
	create_runtime_str, generic, impl_opaque_keys,
	traits::{
		AccountIdLookup, BlakeTwo256, Block as BlockT, ConvertInto, Extrinsic as ExtrinsicT,
		Keccak256, OpaqueKeys, SaturatedConversion, Verify,
	},
	transaction_validity::{TransactionPriority, TransactionSource, TransactionValidity},
	ApplyExtrinsicResult, KeyTypeId, Perbill, Percent, Permill,
};
use sp_staking::SessionIndex;
#[cfg(any(feature = "std", test))]
use sp_version::NativeVersion;
use sp_version::RuntimeVersion;
use static_assertions::const_assert;

pub use frame_system::Call as SystemCall;
<<<<<<< HEAD
// TODO: Election
// pub use pallet_election_provider_multi_phase::Call as EPMCall;
// TODO: Staking
// #[cfg(feature = "std")]
// pub use pallet_staking::StakerStatus;
=======
pub use pallet_balances::Call as BalancesCall;
>>>>>>> fcd7ad82

/// Constant values used within the runtime.
use rococo_runtime_constants::{currency::*, fee::*, time::*};

// Weights used in the runtime.
mod weights;

// XCM configurations.
pub mod xcm_config;

mod validator_manager;

// TODO: Rococo
// #[cfg(test)]
// mod tests;

impl_runtime_weights!(rococo_runtime_constants);

// Make the WASM binary available.
#[cfg(feature = "std")]
include!(concat!(env!("OUT_DIR"), "/wasm_binary.rs"));

/// Runtime version (Rococo).
#[sp_version::runtime_version]
pub const VERSION: RuntimeVersion = RuntimeVersion {
	spec_name: create_runtime_str!("rococo"),
	impl_name: create_runtime_str!("parity-rococo-v2.0"),
<<<<<<< HEAD
	authoring_version: 0, // TODO: Params -> authoring_version: 2
	spec_version: 9260,
=======
	authoring_version: 0,
	spec_version: 9270,
>>>>>>> fcd7ad82
	impl_version: 0,
	#[cfg(not(feature = "disable-runtime-api"))]
	apis: RUNTIME_API_VERSIONS,
	#[cfg(feature = "disable-runtime-api")]
	apis: sp_version::create_apis_vec![[]],
	transaction_version: 12,
	state_version: 0,
};

/// The BABE epoch configuration at genesis.
pub const BABE_GENESIS_EPOCH_CONFIG: babe_primitives::BabeEpochConfiguration =
	babe_primitives::BabeEpochConfiguration {
		c: PRIMARY_PROBABILITY,
		allowed_slots: babe_primitives::AllowedSlots::PrimaryAndSecondaryVRFSlots,
	};

/// Native version.
#[cfg(any(feature = "std", test))]
pub fn native_version() -> NativeVersion {
	NativeVersion { runtime_version: VERSION, can_author_with: Default::default() }
}

/// We currently allow all calls.
pub struct BaseFilter;
impl Contains<Call> for BaseFilter {
	fn contains(_call: &Call) -> bool {
		true
	}
}

parameter_types! {
	pub const Version: RuntimeVersion = VERSION;
	pub const SS58Prefix: u8 = 42;
}

impl frame_system::Config for Runtime {
	type BaseCallFilter = BaseFilter;
	type BlockWeights = BlockWeights;
	type BlockLength = BlockLength;
	type DbWeight = RocksDbWeight;
	type Origin = Origin;
	type Call = Call;
	type Index = Nonce;
	type BlockNumber = BlockNumber;
	type Hash = Hash;
	type Hashing = BlakeTwo256;
	type AccountId = AccountId;
	type Lookup = AccountIdLookup<AccountId, ()>;
	type Header = generic::Header<BlockNumber, BlakeTwo256>;
	type Event = Event;
	type BlockHashCount = BlockHashCount;
	type Version = Version;
	type PalletInfo = PalletInfo;
	type AccountData = pallet_balances::AccountData<Balance>;
	type OnNewAccount = ();
	type OnKilledAccount = ();
	type SystemWeightInfo = weights::frame_system::WeightInfo<Runtime>;
	type SS58Prefix = SS58Prefix;
	type OnSetCode = ();
	type MaxConsumers = frame_support::traits::ConstU32<16>;
}

parameter_types! {
	pub MaximumSchedulerWeight: Weight = Perbill::from_percent(80) *
		BlockWeights::get().max_block;
	pub const MaxScheduledPerBlock: u32 = 50;
	pub const NoPreimagePostponement: Option<u32> = Some(10);
}

type ScheduleOrigin = EitherOfDiverse<
	EnsureRoot<AccountId>,
	pallet_collective::EnsureProportionAtLeast<AccountId, CouncilCollective, 1, 2>,
>;

/// Used the compare the privilege of an origin inside the scheduler.
pub struct OriginPrivilegeCmp;

impl PrivilegeCmp<OriginCaller> for OriginPrivilegeCmp {
	fn cmp_privilege(left: &OriginCaller, right: &OriginCaller) -> Option<Ordering> {
		if left == right {
			return Some(Ordering::Equal)
		}

		match (left, right) {
			// Root is greater than anything.
			(OriginCaller::system(frame_system::RawOrigin::Root), _) => Some(Ordering::Greater),
			// Check which one has more yes votes.
			(
				OriginCaller::Council(pallet_collective::RawOrigin::Members(l_yes_votes, l_count)),
				OriginCaller::Council(pallet_collective::RawOrigin::Members(r_yes_votes, r_count)),
			) => Some((l_yes_votes * r_count).cmp(&(r_yes_votes * l_count))),
			// For every other origin we don't care, as they are not used for `ScheduleOrigin`.
			_ => None,
		}
	}
}

impl pallet_scheduler::Config for Runtime {
	type Event = Event;
	type Origin = Origin;
	type PalletsOrigin = OriginCaller;
	type Call = Call;
	type MaximumWeight = MaximumSchedulerWeight;
	type ScheduleOrigin = ScheduleOrigin;
	type MaxScheduledPerBlock = MaxScheduledPerBlock;
	type WeightInfo = weights::pallet_scheduler::WeightInfo<Runtime>;
	type OriginPrivilegeCmp = OriginPrivilegeCmp;
	type PreimageProvider = Preimage;
	type NoPreimagePostponement = NoPreimagePostponement;
}

parameter_types! {
	pub const PreimageMaxSize: u32 = 4096 * 1024;
	pub const PreimageBaseDeposit: Balance = deposit(2, 64);
	pub const PreimageByteDeposit: Balance = deposit(0, 1);
}

impl pallet_preimage::Config for Runtime {
	type WeightInfo = weights::pallet_preimage::WeightInfo<Runtime>;
	type Event = Event;
	type Currency = Balances;
	type ManagerOrigin = EnsureRoot<AccountId>;
	type MaxSize = PreimageMaxSize;
	type BaseDeposit = PreimageBaseDeposit;
	type ByteDeposit = PreimageByteDeposit;
}

parameter_types! {
	// pub EpochDuration: u64 = prod_or_fast!(
	// 	EPOCH_DURATION_IN_SLOTS as u64,
	// 	2 * MINUTES as u64,
	// 	"ROC_EPOCH_DURATION"
	// );
	pub const ExpectedBlockTime: Moment = MILLISECS_PER_BLOCK;
	// TODO: Staking
	// pub ReportLongevity: u64 =
	// 	BondingDuration::get() as u64 * SessionsPerEra::get() as u64 * EpochDuration::get();
	pub ReportLongevity: u64 = EpochDurationInBlocks::get() as u64 * 10;
}

impl pallet_babe::Config for Runtime {
	type EpochDuration = EpochDurationInBlocks; // TODO: Babe -> type EpochDuration = EpochDuration;
	type ExpectedBlockTime = ExpectedBlockTime;

	// session module is the trigger
	type EpochChangeTrigger = pallet_babe::ExternalTrigger;

	type DisabledValidators = Session;

	type KeyOwnerProof = <Self::KeyOwnerProofSystem as KeyOwnerProofSystem<(
		KeyTypeId,
		pallet_babe::AuthorityId,
	)>>::Proof;

	type KeyOwnerIdentification = <Self::KeyOwnerProofSystem as KeyOwnerProofSystem<(
		KeyTypeId,
		pallet_babe::AuthorityId,
	)>>::IdentificationTuple;

	type KeyOwnerProofSystem = Historical;

	type HandleEquivocation =
		pallet_babe::EquivocationHandler<Self::KeyOwnerIdentification, Offences, ReportLongevity>;

	type WeightInfo = ();

	type MaxAuthorities = MaxAuthorities;
}

parameter_types! {
	pub const IndexDeposit: Balance = 100 * CENTS;
}

impl pallet_indices::Config for Runtime {
	type AccountIndex = AccountIndex;
	type Currency = Balances;
	type Deposit = IndexDeposit;
	type Event = Event;
	type WeightInfo = weights::pallet_indices::WeightInfo<Runtime>;
}

parameter_types! {
	pub const ExistentialDeposit: Balance = EXISTENTIAL_DEPOSIT;
	pub const MaxLocks: u32 = 50;
	pub const MaxReserves: u32 = 50;
}

impl pallet_balances::Config for Runtime {
	type Balance = Balance;
	type DustRemoval = ();
	type Event = Event;
	type ExistentialDeposit = ExistentialDeposit;
	type AccountStore = System;
	type MaxLocks = MaxLocks;
	type MaxReserves = MaxReserves;
	type ReserveIdentifier = [u8; 8];
	type WeightInfo = weights::pallet_balances::WeightInfo<Runtime>;
}

parameter_types! {
	pub const TransactionByteFee: Balance = 10 * MILLICENTS;
	/// This value increases the priority of `Operational` transactions by adding
	/// a "virtual tip" that's equal to the `OperationalFeeMultiplier * final_fee`.
	pub const OperationalFeeMultiplier: u8 = 5;
}

impl pallet_transaction_payment::Config for Runtime {
	type Event = Event;
	type OnChargeTransaction = CurrencyAdapter<Balances, ToAuthor<Runtime>>;
	type OperationalFeeMultiplier = OperationalFeeMultiplier;
	type WeightToFee = WeightToFee;
	type LengthToFee = ConstantMultiplier<Balance, TransactionByteFee>;
	type FeeMultiplierUpdate = SlowAdjustingFeeUpdate<Self>;
}

parameter_types! {
	pub const MinimumPeriod: u64 = SLOT_DURATION / 2;
}
impl pallet_timestamp::Config for Runtime {
	type Moment = u64;
	type OnTimestampSet = Babe;
	type MinimumPeriod = MinimumPeriod;
	type WeightInfo = weights::pallet_timestamp::WeightInfo<Runtime>;
}

parameter_types! {
	pub const UncleGenerations: u32 = 0;
}

impl pallet_authorship::Config for Runtime {
	type FindAuthor = pallet_session::FindAccountFromAuthorIndex<Self, Babe>;
	type UncleGenerations = UncleGenerations;
	type FilterUncle = ();
	type EventHandler = ImOnline; // TODO: Staking -> type EventHandler = (Staking, ImOnline);
}

impl_opaque_keys! {
	pub struct SessionKeys {
		pub grandpa: Grandpa,
		pub babe: Babe,
		pub im_online: ImOnline,
		pub para_validator: Initializer,
		pub para_assignment: ParaSessionInfo,
		pub authority_discovery: AuthorityDiscovery,
		pub beefy: Beefy,
	}
}

/// Special `ValidatorIdOf` implementation that is just returning the input as result.
pub struct ValidatorIdOf;
impl sp_runtime::traits::Convert<AccountId, Option<AccountId>> for ValidatorIdOf {
	fn convert(a: AccountId) -> Option<AccountId> {
		Some(a)
	}
}

impl pallet_session::Config for Runtime {
	type Event = Event;
	type ValidatorId = AccountId;
	type ValidatorIdOf = ValidatorIdOf; // TODO: Staking -> pallet_staking::StashOf<Self>;
	type ShouldEndSession = Babe;
	type NextSessionRotation = Babe;
	type SessionManager = pallet_session::historical::NoteHistoricalRoot<Self, ValidatorManager>; // TODO: Staking -> pallet_session::historical::NoteHistoricalRoot<Self, Staking>;
	type SessionHandler = <SessionKeys as OpaqueKeys>::KeyTypeIdProviders;
	type Keys = SessionKeys;
	type WeightInfo = weights::pallet_session::WeightInfo<Runtime>;
}

/// Special `FullIdentificationOf` implementation that is returning for every input `Some(Default::default())`.
pub struct FullIdentificationOf;
impl sp_runtime::traits::Convert<AccountId, Option<()>> for FullIdentificationOf {
	fn convert(_: AccountId) -> Option<()> {
		Some(Default::default())
	}
}

impl pallet_session::historical::Config for Runtime {
	type FullIdentification = (); // TODO: Staking -> pallet_staking::Exposure<AccountId, Balance>;
	type FullIdentificationOf = FullIdentificationOf; // TODO: Staking -> pallet_staking::ExposureOf<Runtime>;
}

// TODO: Election
// parameter_types! {
// 	// phase durations. 1/4 of the last session for each.
// 	// in testing: 1min or half of the session for each
// 	pub SignedPhase: u32 = prod_or_fast!(
// 		EPOCH_DURATION_IN_SLOTS / 4,
// 		(1 * MINUTES).min(EpochDuration::get().saturated_into::<u32>() / 2),
// 		"ROC_SIGNED_PHASE"
// 	);
// 	pub UnsignedPhase: u32 = prod_or_fast!(
// 		EPOCH_DURATION_IN_SLOTS / 4,
// 		(1 * MINUTES).min(EpochDuration::get().saturated_into::<u32>() / 2),
// 		"ROC_UNSIGNED_PHASE"
// 	);

// TODO: Election
// 	// signed config
// 	pub const SignedMaxSubmissions: u32 = 16;
// 	pub const SignedMaxRefunds: u32 = 16 / 4;
// 	pub const SignedDepositBase: Balance = deposit(2, 0);
// 	pub const SignedDepositByte: Balance = deposit(0, 10) / 1024;
// 	// Each good submission will get 1/10 ROC as reward
// 	pub SignedRewardBase: Balance =  UNITS / 10;
// 	pub BetterUnsignedThreshold: Perbill = Perbill::from_rational(5u32, 10_000);

// 	// 1 hour session, 15 minutes unsigned phase, 8 offchain executions.
// 	pub OffchainRepeat: BlockNumber = UnsignedPhase::get() / 8;

// 	/// We take the top 12500 nominators as electing voters..
// 	pub const MaxElectingVoters: u32 = 12_500;
// 	/// ... and all of the validators as electable targets. Whilst this is the case, we cannot and
// 	/// shall not increase the size of the validator intentions.
// 	pub const MaxElectableTargets: u16 = u16::MAX;
//  pub NposSolutionPriority: TransactionPriority =
// 		Perbill::from_percent(90) * TransactionPriority::max_value();
// }

// TODO: Election
// generate_solution_type!(
// 	#[compact]
// 	pub struct NposCompactSolution24::<
// 		VoterIndex = u32,
// 		TargetIndex = u16,
// 		Accuracy = sp_runtime::PerU16,
// 		MaxVoters = MaxElectingVoters,
// 	>(24)
// );

// TODO: Election
// pub struct OnChainSeqPhragmen;
// impl onchain::Config for OnChainSeqPhragmen {
// 	type System = Runtime;
// 	type Solver = SequentialPhragmen<AccountId, runtime_common::elections::OnChainAccuracy>;
// 	type DataProvider = Staking;
// 	type WeightInfo = weights::frame_election_provider_support::WeightInfo<Runtime>;
// }

// TODO: Election
// impl pallet_election_provider_multi_phase::Config for Runtime {
// 	type Event = Event;
// 	type Currency = Balances;
// 	type EstimateCallFee = TransactionPayment;
// 	type UnsignedPhase = UnsignedPhase;
// 	type SignedMaxSubmissions = SignedMaxSubmissions;
// 	type SignedMaxRefunds = SignedMaxRefunds;
// 	type SignedRewardBase = SignedRewardBase;
// 	type SignedDepositBase = SignedDepositBase;
// 	type SignedDepositByte = SignedDepositByte;
// 	type SignedDepositWeight = ();
// 	type SignedMaxWeight =
// 		<Self::MinerConfig as pallet_election_provider_multi_phase::MinerConfig>::MaxWeight;
// 	type MinerConfig = Self;
// 	type SlashHandler = (); // burn slashes
// 	type RewardHandler = (); // nothing to do upon rewards
// 	type SignedPhase = SignedPhase;
// 	type BetterUnsignedThreshold = BetterUnsignedThreshold;
// 	type BetterSignedThreshold = ();
// 	type OffchainRepeat = OffchainRepeat;
// 	type MinerTxPriority = NposSolutionPriority;
// 	type DataProvider = Staking;
// 	type Fallback = pallet_election_provider_multi_phase::NoFallback<Self>;
// 	type GovernanceFallback = onchain::UnboundedExecution<OnChainSeqPhragmen>;
// 	type Solver = SequentialPhragmen<
// 		AccountId,
// 		pallet_election_provider_multi_phase::SolutionAccuracyOf<Self>,
// 		(),
// 	>;
// 	type BenchmarkingConfig = runtime_common::elections::BenchmarkConfig;
// 	type ForceOrigin = EitherOfDiverse<
// 		EnsureRoot<AccountId>,
// 		pallet_collective::EnsureProportionAtLeast<AccountId, CouncilCollective, 2, 3>,
// 	>;
// 	type WeightInfo = weights::pallet_election_provider_multi_phase::WeightInfo<Self>;
// 	type MaxElectingVoters = MaxElectingVoters;
// 	type MaxElectableTargets = MaxElectableTargets;
// }

// TODO: Bags List
// parameter_types! {
// 	pub const BagThresholds: &'static [u64] = &bag_thresholds::THRESHOLDS;
// }

// TODO: Bags List
// impl pallet_bags_list::Config for Runtime {
// 	type Event = Event;
// 	type ScoreProvider = Staking;
// 	type WeightInfo = weights::pallet_bags_list::WeightInfo<Runtime>;
// 	type BagThresholds = BagThresholds;
// 	type Score = sp_npos_elections::VoteWeight;
// }

// TODO: Staking
// fn era_payout(
// 	total_staked: Balance,
// 	non_gilt_issuance: Balance,
// 	max_annual_inflation: Perquintill,
// 	period_fraction: Perquintill,
// 	auctioned_slots: u64,
// ) -> (Balance, Balance) {
// 	use pallet_staking_reward_fn::compute_inflation;
// 	use sp_arithmetic::traits::Saturating;

// 	let min_annual_inflation = Perquintill::from_rational(25u64, 1000u64);
// 	let delta_annual_inflation = max_annual_inflation.saturating_sub(min_annual_inflation);

// 	// 30% reserved for up to 60 slots.
// 	let auction_proportion = Perquintill::from_rational(auctioned_slots.min(60), 200u64);

// 	// Therefore the ideal amount at stake (as a percentage of total issuance) is 75% less the amount that we expect
// 	// to be taken up with auctions.
// 	let ideal_stake = Perquintill::from_percent(75).saturating_sub(auction_proportion);

// 	let stake = Perquintill::from_rational(total_staked, non_gilt_issuance);
// 	let falloff = Perquintill::from_percent(5);
// 	let adjustment = compute_inflation(stake, ideal_stake, falloff);
// 	let staking_inflation =
// 		min_annual_inflation.saturating_add(delta_annual_inflation * adjustment);

// 	let max_payout = period_fraction * max_annual_inflation * non_gilt_issuance;
// 	let staking_payout = (period_fraction * staking_inflation) * non_gilt_issuance;
// 	let rest = max_payout.saturating_sub(staking_payout);

// 	let other_issuance = non_gilt_issuance.saturating_sub(total_staked);
// 	if total_staked > other_issuance {
// 		let _cap_rest = Perquintill::from_rational(other_issuance, total_staked) * staking_payout;
// 		// We don't do anything with this, but if we wanted to, we could introduce a cap on the treasury amount
// 		// with: `rest = rest.min(cap_rest);`
// 	}
// 	(staking_payout, rest)
// }

// TODO: Staking
// pub struct EraPayout;
// impl pallet_staking::EraPayout<Balance> for EraPayout {
// 	fn era_payout(
// 		total_staked: Balance,
// 		_total_issuance: Balance,
// 		era_duration_millis: u64,
// 	) -> (Balance, Balance) {
// 		// TODO: #3011 Update with proper auctioned slots tracking.
// 		// This should be fine for the first year of parachains.
// 		let auctioned_slots: u64 = auctions::Pallet::<Runtime>::auction_counter().into();
// 		const MAX_ANNUAL_INFLATION: Perquintill = Perquintill::from_percent(10);
// 		const MILLISECONDS_PER_YEAR: u64 = 1000 * 3600 * 24 * 36525 / 100;

// 		era_payout(
// 			total_staked,
// 			Gilt::issuance().non_gilt,
// 			MAX_ANNUAL_INFLATION,
// 			Perquintill::from_rational(era_duration_millis, MILLISECONDS_PER_YEAR),
// 			auctioned_slots,
// 		)
// 	}
// }

// TODO: Staking -> remove when staking added
parameter_types! {
	pub const SessionsPerEra: SessionIndex = 6;
	pub const BondingDuration: sp_staking::EraIndex = 28;
}
// TODO: Staking
// parameter_types! {
// 	// Six sessions in an era (6 hours).
// 	pub const SessionsPerEra: SessionIndex = 6;
// 	// 28 eras for unbonding (7 days).
// 	pub const BondingDuration: sp_staking::EraIndex = 28;
// 	// 27 eras in which slashes can be cancelled (slightly less than 7 days).
// 	pub const SlashDeferDuration: sp_staking::EraIndex = 27;
// 	pub const MaxNominatorRewardedPerValidator: u32 = 256;
// 	pub const OffendingValidatorsThreshold: Perbill = Perbill::from_percent(17);
// 	// 24
// 	pub const MaxNominations: u32 = <NposCompactSolution24 as NposSolution>::LIMIT as u32;
// }

// TODO: Staking
// type SlashCancelOrigin = EitherOfDiverse<
// 	EnsureRoot<AccountId>,
// 	pallet_collective::EnsureProportionAtLeast<AccountId, CouncilCollective, 1, 2>,
// >;

// TODO: Staking
// impl pallet_staking::Config for Runtime {
// 	type MaxNominations = MaxNominations;
// 	type Currency = Balances;
// 	type CurrencyBalance = Balance;
// 	type UnixTime = Timestamp;
// 	type CurrencyToVote = CurrencyToVote;
// 	type ElectionProvider = ElectionProviderMultiPhase;
// 	type GenesisElectionProvider = onchain::UnboundedExecution<OnChainSeqPhragmen>;
// 	type RewardRemainder = Treasury;
// 	type Event = Event;
// 	type Slash = Treasury;
// 	type Reward = ();
// 	type SessionsPerEra = SessionsPerEra;
// 	type BondingDuration = BondingDuration;
// 	type SlashDeferDuration = SlashDeferDuration;
// 	// A majority of the council or root can cancel the slash.
// 	type SlashCancelOrigin = SlashCancelOrigin;
// 	type SessionInterface = Self;
// 	type EraPayout = EraPayout;
// 	type NextNewSession = Session;
// 	type MaxNominatorRewardedPerValidator = MaxNominatorRewardedPerValidator;
// 	type OffendingValidatorsThreshold = OffendingValidatorsThreshold;
// 	type VoterList = VoterList;
// 	type MaxUnlockingChunks = frame_support::traits::ConstU32<32>;
// 	type BenchmarkingConfig = runtime_common::StakingBenchmarkingConfig;
// 	type OnStakerSlash = NominationPools;
// 	type WeightInfo = weights::pallet_staking::WeightInfo<Runtime>;
// }

parameter_types! {
	pub LaunchPeriod: BlockNumber = prod_or_fast!(7 * DAYS, 1, "ROC_LAUNCH_PERIOD");
	pub VotingPeriod: BlockNumber = prod_or_fast!(7 * DAYS, 1 * MINUTES, "ROC_VOTING_PERIOD");
	pub FastTrackVotingPeriod: BlockNumber = prod_or_fast!(3 * HOURS, 1 * MINUTES, "ROC_FAST_TRACK_VOTING_PERIOD");
	pub const MinimumDeposit: Balance = 100 * CENTS;
	pub EnactmentPeriod: BlockNumber = prod_or_fast!(8 * DAYS, 1, "ROC_ENACTMENT_PERIOD");
	pub CooloffPeriod: BlockNumber = prod_or_fast!(7 * DAYS, 1 * MINUTES, "ROC_COOLOFF_PERIOD");
	pub const InstantAllowed: bool = true;
	pub const MaxVotes: u32 = 100;
	pub const MaxProposals: u32 = 100;
}

impl pallet_democracy::Config for Runtime {
	type Proposal = Call;
	type Event = Event;
	type Currency = Balances;
	type EnactmentPeriod = EnactmentPeriod;
	type VoteLockingPeriod = EnactmentPeriod;
	type LaunchPeriod = LaunchPeriod;
	type VotingPeriod = VotingPeriod;
	type MinimumDeposit = MinimumDeposit;
	/// A straight majority of the council can decide what their next motion is.
	type ExternalOrigin =
		pallet_collective::EnsureProportionAtLeast<AccountId, CouncilCollective, 1, 2>;
	/// A majority can have the next scheduled referendum be a straight majority-carries vote.
	type ExternalMajorityOrigin =
		pallet_collective::EnsureProportionAtLeast<AccountId, CouncilCollective, 1, 2>;
	/// A unanimous council can have the next scheduled referendum be a straight default-carries
	/// (NTB) vote.
	type ExternalDefaultOrigin =
		pallet_collective::EnsureProportionAtLeast<AccountId, CouncilCollective, 1, 1>;
	/// Two thirds of the technical committee can have an `ExternalMajority/ExternalDefault` vote
	/// be tabled immediately and with a shorter voting/enactment period.
	type FastTrackOrigin =
		pallet_collective::EnsureProportionAtLeast<AccountId, TechnicalCollective, 2, 3>;
	type InstantOrigin =
		pallet_collective::EnsureProportionAtLeast<AccountId, TechnicalCollective, 1, 1>;
	type InstantAllowed = InstantAllowed;
	type FastTrackVotingPeriod = FastTrackVotingPeriod;
	// To cancel a proposal which has been passed, 2/3 of the council must agree to it.
	type CancellationOrigin = EitherOfDiverse<
		EnsureRoot<AccountId>,
		pallet_collective::EnsureProportionAtLeast<AccountId, CouncilCollective, 2, 3>,
	>;
	type BlacklistOrigin = EnsureRoot<AccountId>;
	// To cancel a proposal before it has been passed, the technical committee must be unanimous or
	// Root must agree.
	type CancelProposalOrigin = EitherOfDiverse<
		EnsureRoot<AccountId>,
		pallet_collective::EnsureProportionAtLeast<AccountId, TechnicalCollective, 1, 1>,
	>;
	// Any single technical committee member may veto a coming council proposal, however they can
	// only do it once and it lasts only for the cooloff period.
	type VetoOrigin = pallet_collective::EnsureMember<AccountId, TechnicalCollective>;
	type CooloffPeriod = CooloffPeriod;
	type PreimageByteDeposit = PreimageByteDeposit;
	type OperationalPreimageOrigin = pallet_collective::EnsureMember<AccountId, CouncilCollective>;
	type Slash = Treasury;
	type Scheduler = Scheduler;
	type PalletsOrigin = OriginCaller;
	type MaxVotes = MaxVotes;
	type WeightInfo = weights::pallet_democracy::WeightInfo<Runtime>;
	type MaxProposals = MaxProposals;
}

parameter_types! {
	pub CouncilMotionDuration: BlockNumber = prod_or_fast!(3 * DAYS, 2 * MINUTES, "ROC_MOTION_DURATION");
	pub const CouncilMaxProposals: u32 = 100;
	pub const CouncilMaxMembers: u32 = 100;
}

type CouncilCollective = pallet_collective::Instance1;
impl pallet_collective::Config<CouncilCollective> for Runtime {
	type Origin = Origin;
	type Proposal = Call;
	type Event = Event;
	type MotionDuration = CouncilMotionDuration;
	type MaxProposals = CouncilMaxProposals;
	type MaxMembers = CouncilMaxMembers;
	type DefaultVote = pallet_collective::PrimeDefaultVote;
	type WeightInfo = weights::pallet_collective_council::WeightInfo<Runtime>;
}

parameter_types! {
	pub const CandidacyBond: Balance = 100 * CENTS;
	// 1 storage item created, key size is 32 bytes, value size is 16+16.
	pub const VotingBondBase: Balance = deposit(1, 64);
	// additional data per vote is 32 bytes (account id).
	pub const VotingBondFactor: Balance = deposit(0, 32);
	/// Daily council elections
	pub TermDuration: BlockNumber = prod_or_fast!(24 * HOURS, 2 * MINUTES, "ROC_TERM_DURATION");
	pub const DesiredMembers: u32 = 19;
	pub const DesiredRunnersUp: u32 = 19;
	pub const PhragmenElectionPalletId: LockIdentifier = *b"phrelect";
}

// Make sure that there are no more than MaxMembers members elected via phragmen.
const_assert!(DesiredMembers::get() <= CouncilMaxMembers::get());

impl pallet_elections_phragmen::Config for Runtime {
	type Event = Event;
	type Currency = Balances;
	type ChangeMembers = Council;
	type InitializeMembers = Council;
	type CurrencyToVote = frame_support::traits::U128CurrencyToVote;
	type CandidacyBond = CandidacyBond;
	type VotingBondBase = VotingBondBase;
	type VotingBondFactor = VotingBondFactor;
	type LoserCandidate = Treasury;
	type KickedMember = Treasury;
	type DesiredMembers = DesiredMembers;
	type DesiredRunnersUp = DesiredRunnersUp;
	type TermDuration = TermDuration;
	type PalletId = PhragmenElectionPalletId;
	type WeightInfo = weights::pallet_elections_phragmen::WeightInfo<Runtime>;
}

parameter_types! {
	pub TechnicalMotionDuration: BlockNumber = prod_or_fast!(3 * DAYS, 2 * MINUTES, "ROC_MOTION_DURATION");
	pub const TechnicalMaxProposals: u32 = 100;
	pub const TechnicalMaxMembers: u32 = 100;
}

type TechnicalCollective = pallet_collective::Instance2;
impl pallet_collective::Config<TechnicalCollective> for Runtime {
	type Origin = Origin;
	type Proposal = Call;
	type Event = Event;
	type MotionDuration = TechnicalMotionDuration;
	type MaxProposals = TechnicalMaxProposals;
	type MaxMembers = TechnicalMaxMembers;
	type DefaultVote = pallet_collective::PrimeDefaultVote;
	type WeightInfo = weights::pallet_collective_technical_committee::WeightInfo<Runtime>;
}

type MoreThanHalfCouncil = EitherOfDiverse<
	EnsureRoot<AccountId>,
	pallet_collective::EnsureProportionMoreThan<AccountId, CouncilCollective, 1, 2>,
>;

impl pallet_membership::Config<pallet_membership::Instance1> for Runtime {
	type Event = Event;
	type AddOrigin = MoreThanHalfCouncil;
	type RemoveOrigin = MoreThanHalfCouncil;
	type SwapOrigin = MoreThanHalfCouncil;
	type ResetOrigin = MoreThanHalfCouncil;
	type PrimeOrigin = MoreThanHalfCouncil;
	type MembershipInitialized = TechnicalCommittee;
	type MembershipChanged = TechnicalCommittee;
	type MaxMembers = TechnicalMaxMembers;
	type WeightInfo = weights::pallet_membership::WeightInfo<Runtime>;
}

parameter_types! {
	pub const ProposalBond: Permill = Permill::from_percent(5);
	pub const ProposalBondMinimum: Balance = 2000 * CENTS;
	pub const ProposalBondMaximum: Balance = 1 * GRAND;
	pub const SpendPeriod: BlockNumber = 6 * DAYS;
	pub const Burn: Permill = Permill::from_perthousand(2);
	pub const TreasuryPalletId: PalletId = PalletId(*b"py/trsry");

	pub const TipCountdown: BlockNumber = 1 * DAYS;
	pub const TipFindersFee: Percent = Percent::from_percent(20);
	pub const TipReportDepositBase: Balance = 100 * CENTS;
	pub const DataDepositPerByte: Balance = 1 * CENTS;
	pub const MaxApprovals: u32 = 100;
	pub const MaxAuthorities: u32 = 100_000;
	pub const MaxKeys: u32 = 10_000;
	pub const MaxPeerInHeartbeats: u32 = 10_000;
	pub const MaxPeerDataEncodingSize: u32 = 1_000;
}

type ApproveOrigin = EitherOfDiverse<
	EnsureRoot<AccountId>,
	pallet_collective::EnsureProportionAtLeast<AccountId, CouncilCollective, 3, 5>,
>;

impl pallet_treasury::Config for Runtime {
	type PalletId = TreasuryPalletId;
	type Currency = Balances;
	type ApproveOrigin = ApproveOrigin;
	type RejectOrigin = MoreThanHalfCouncil;
	type Event = Event;
	type OnSlash = Treasury;
	type ProposalBond = ProposalBond;
	type ProposalBondMinimum = ProposalBondMinimum;
	type ProposalBondMaximum = ProposalBondMaximum;
	type SpendPeriod = SpendPeriod;
	type Burn = Burn;
	type BurnDestination = Society;
	type MaxApprovals = MaxApprovals;
	type WeightInfo = weights::pallet_treasury::WeightInfo<Runtime>;
	type SpendFunds = Bounties;
	type SpendOrigin = frame_support::traits::NeverEnsureOrigin<Balance>;
}

parameter_types! {
	pub const BountyDepositBase: Balance = 100 * CENTS;
	pub const BountyDepositPayoutDelay: BlockNumber = 4 * DAYS;
	pub const BountyUpdatePeriod: BlockNumber = 90 * DAYS;
	pub const MaximumReasonLength: u32 = 16384;
	pub const CuratorDepositMultiplier: Permill = Permill::from_percent(50);
	pub const CuratorDepositMin: Balance = 10 * CENTS;
	pub const CuratorDepositMax: Balance = 500 * CENTS;
	pub const BountyValueMinimum: Balance = 200 * CENTS;
}

impl pallet_bounties::Config for Runtime {
	type BountyDepositBase = BountyDepositBase;
	type BountyDepositPayoutDelay = BountyDepositPayoutDelay;
	type BountyUpdatePeriod = BountyUpdatePeriod;
	type CuratorDepositMultiplier = CuratorDepositMultiplier;
	type CuratorDepositMin = CuratorDepositMin;
	type CuratorDepositMax = CuratorDepositMax;
	type BountyValueMinimum = BountyValueMinimum;
	type ChildBountyManager = ChildBounties;
	type DataDepositPerByte = DataDepositPerByte;
	type Event = Event;
	type MaximumReasonLength = MaximumReasonLength;
	type WeightInfo = weights::pallet_bounties::WeightInfo<Runtime>;
}

parameter_types! {
	pub const MaxActiveChildBountyCount: u32 = 100;
	pub const ChildBountyValueMinimum: Balance = BountyValueMinimum::get() / 10;
}

impl pallet_child_bounties::Config for Runtime {
	type Event = Event;
	type MaxActiveChildBountyCount = MaxActiveChildBountyCount;
	type ChildBountyValueMinimum = ChildBountyValueMinimum;
	type WeightInfo = weights::pallet_child_bounties::WeightInfo<Runtime>;
}

impl pallet_tips::Config for Runtime {
	type MaximumReasonLength = MaximumReasonLength;
	type DataDepositPerByte = DataDepositPerByte;
	type Tippers = PhragmenElection;
	type TipCountdown = TipCountdown;
	type TipFindersFee = TipFindersFee;
	type TipReportDepositBase = TipReportDepositBase;
	type Event = Event;
	type WeightInfo = weights::pallet_tips::WeightInfo<Runtime>;
}

impl pallet_offences::Config for Runtime {
	type Event = Event;
	type IdentificationTuple = pallet_session::historical::IdentificationTuple<Self>;
	type OnOffenceHandler = (); // TODO: Offences -> type OnOffenceHandler = Staking;
}

impl pallet_authority_discovery::Config for Runtime {
	type MaxAuthorities = MaxAuthorities;
}

parameter_types! {
	pub const ImOnlineUnsignedPriority: TransactionPriority = TransactionPriority::max_value();
}

impl pallet_im_online::Config for Runtime {
	type AuthorityId = ImOnlineId;
	type Event = Event;
	type ValidatorSet = Historical;
	type NextSessionRotation = Babe;
	type ReportUnresponsiveness = Offences;
	type UnsignedPriority = ImOnlineUnsignedPriority;
	type WeightInfo = weights::pallet_im_online::WeightInfo<Runtime>;
	type MaxKeys = MaxKeys;
	type MaxPeerInHeartbeats = MaxPeerInHeartbeats;
	type MaxPeerDataEncodingSize = MaxPeerDataEncodingSize;
}

// parameter_types! {
// 	pub const AttestationPeriod: BlockNumber = 50;
// }

impl pallet_grandpa::Config for Runtime {
	type Event = Event;
	type Call = Call;

	type KeyOwnerProof =
		<Self::KeyOwnerProofSystem as KeyOwnerProofSystem<(KeyTypeId, GrandpaId)>>::Proof;

	type KeyOwnerIdentification = <Self::KeyOwnerProofSystem as KeyOwnerProofSystem<(
		KeyTypeId,
		GrandpaId,
	)>>::IdentificationTuple;

	type KeyOwnerProofSystem = Historical;

	type HandleEquivocation = pallet_grandpa::EquivocationHandler<
		Self::KeyOwnerIdentification,
		Offences,
		ReportLongevity,
	>;

	type WeightInfo = ();
	type MaxAuthorities = MaxAuthorities;
}

/// Submits a transaction with the node's public and signature type. Adheres to the signed extension
/// format of the chain.
impl<LocalCall> frame_system::offchain::CreateSignedTransaction<LocalCall> for Runtime
where
	Call: From<LocalCall>,
{
	fn create_transaction<C: frame_system::offchain::AppCrypto<Self::Public, Self::Signature>>(
		call: Call,
		public: <Signature as Verify>::Signer,
		account: AccountId,
		nonce: <Runtime as frame_system::Config>::Index,
	) -> Option<(Call, <UncheckedExtrinsic as ExtrinsicT>::SignaturePayload)> {
		use sp_runtime::traits::StaticLookup;
		// take the biggest period possible.
		let period =
			BlockHashCount::get().checked_next_power_of_two().map(|c| c / 2).unwrap_or(2) as u64;

		let current_block = System::block_number()
			.saturated_into::<u64>()
			// The `System::block_number` is initialized with `n+1`,
			// so the actual block number is `n`.
			.saturating_sub(1);
		let tip = 0;
		let extra: SignedExtra = (
			frame_system::CheckNonZeroSender::<Runtime>::new(),
			frame_system::CheckSpecVersion::<Runtime>::new(),
			frame_system::CheckTxVersion::<Runtime>::new(),
			frame_system::CheckGenesis::<Runtime>::new(),
			frame_system::CheckMortality::<Runtime>::from(generic::Era::mortal(
				period,
				current_block,
			)),
			frame_system::CheckNonce::<Runtime>::from(nonce),
			frame_system::CheckWeight::<Runtime>::new(),
			pallet_transaction_payment::ChargeTransactionPayment::<Runtime>::from(tip),
		);
		let raw_payload = SignedPayload::new(call, extra)
			.map_err(|e| {
				log::warn!("Unable to create signed payload: {:?}", e);
			})
			.ok()?;
		let signature = raw_payload.using_encoded(|payload| C::sign(payload, public))?;
		let (call, extra, _) = raw_payload.deconstruct();
		let address = <Runtime as frame_system::Config>::Lookup::unlookup(account);
		Some((call, (address, signature, extra)))
	}
}

impl frame_system::offchain::SigningTypes for Runtime {
	type Public = <Signature as Verify>::Signer;
	type Signature = Signature;
}

impl<C> frame_system::offchain::SendTransactionTypes<C> for Runtime
where
	Call: From<C>,
{
	type Extrinsic = UncheckedExtrinsic;
	type OverarchingCall = Call;
}

parameter_types! {
	pub Prefix: &'static [u8] = b"Pay ROCs to the Rococo account:";
}

impl claims::Config for Runtime {
	type Event = Event;
	type VestingSchedule = Vesting;
	type Prefix = Prefix;
	type MoveClaimOrigin =
		pallet_collective::EnsureProportionMoreThan<AccountId, CouncilCollective, 1, 2>;
	type WeightInfo = weights::runtime_common_claims::WeightInfo<Runtime>;
}

parameter_types! {
	// Minimum 100 bytes/ROC deposited (1 CENT/byte)
	pub const BasicDeposit: Balance = 1000 * CENTS;       // 258 bytes on-chain
	pub const FieldDeposit: Balance = 250 * CENTS;        // 66 bytes on-chain
	pub const SubAccountDeposit: Balance = 200 * CENTS;   // 53 bytes on-chain
	pub const MaxSubAccounts: u32 = 100;
	pub const MaxAdditionalFields: u32 = 100;
	pub const MaxRegistrars: u32 = 20;
}

impl pallet_identity::Config for Runtime {
	type Event = Event;
	type Currency = Balances;
	type BasicDeposit = BasicDeposit;
	type FieldDeposit = FieldDeposit;
	type SubAccountDeposit = SubAccountDeposit;
	type MaxSubAccounts = MaxSubAccounts;
	type MaxAdditionalFields = MaxAdditionalFields;
	type MaxRegistrars = MaxRegistrars;
	type Slashed = Treasury;
	type ForceOrigin = MoreThanHalfCouncil;
	type RegistrarOrigin = MoreThanHalfCouncil;
	type WeightInfo = weights::pallet_identity::WeightInfo<Runtime>;
}

impl pallet_utility::Config for Runtime {
	type Event = Event;
	type Call = Call;
	type PalletsOrigin = OriginCaller;
	type WeightInfo = weights::pallet_utility::WeightInfo<Runtime>;
}

parameter_types! {
	// One storage item; key size is 32; value is size 4+4+16+32 bytes = 56 bytes.
	pub const DepositBase: Balance = deposit(1, 88);
	// Additional storage item size of 32 bytes.
	pub const DepositFactor: Balance = deposit(0, 32);
	pub const MaxSignatories: u16 = 100;
}

impl pallet_multisig::Config for Runtime {
	type Event = Event;
	type Call = Call;
	type Currency = Balances;
	type DepositBase = DepositBase;
	type DepositFactor = DepositFactor;
	type MaxSignatories = MaxSignatories;
	type WeightInfo = weights::pallet_multisig::WeightInfo<Runtime>;
}

parameter_types! {
	pub const ConfigDepositBase: Balance = 500 * CENTS;
	pub const FriendDepositFactor: Balance = 50 * CENTS;
	pub const MaxFriends: u16 = 9;
	pub const RecoveryDeposit: Balance = 500 * CENTS;
}

impl pallet_recovery::Config for Runtime {
	type Event = Event;
	type WeightInfo = ();
	type Call = Call;
	type Currency = Balances;
	type ConfigDepositBase = ConfigDepositBase;
	type FriendDepositFactor = FriendDepositFactor;
	type MaxFriends = MaxFriends;
	type RecoveryDeposit = RecoveryDeposit;
}

parameter_types! {
	pub const CandidateDeposit: Balance = 1000 * CENTS;
	pub const WrongSideDeduction: Balance = 200 * CENTS;
	pub const MaxStrikes: u32 = 10;
	pub const RotationPeriod: BlockNumber = 7 * DAYS;
	pub const PeriodSpend: Balance = 50000 * CENTS;
	pub const MaxLockDuration: BlockNumber = 36 * 30 * DAYS;
	pub const ChallengePeriod: BlockNumber = 7 * DAYS;
	pub const MaxCandidateIntake: u32 = 1;
	pub const SocietyPalletId: PalletId = PalletId(*b"py/socie");
}

impl pallet_society::Config for Runtime {
	type Event = Event;
	type Currency = Balances;
	type Randomness = pallet_babe::RandomnessFromOneEpochAgo<Runtime>;
	type CandidateDeposit = CandidateDeposit;
	type WrongSideDeduction = WrongSideDeduction;
	type MaxStrikes = MaxStrikes;
	type PeriodSpend = PeriodSpend;
	type MembershipChanged = ();
	type RotationPeriod = RotationPeriod;
	type MaxLockDuration = MaxLockDuration;
	type FounderSetOrigin =
		pallet_collective::EnsureProportionMoreThan<AccountId, CouncilCollective, 1, 2>;
	type SuspensionJudgementOrigin = pallet_society::EnsureFounder<Runtime>;
	type ChallengePeriod = ChallengePeriod;
	type MaxCandidateIntake = MaxCandidateIntake;
	type PalletId = SocietyPalletId;
}

parameter_types! {
	pub const MinVestedTransfer: Balance = 100 * CENTS;
}

impl pallet_vesting::Config for Runtime {
	type Event = Event;
	type Currency = Balances;
	type BlockNumberToBalance = ConvertInto;
	type MinVestedTransfer = MinVestedTransfer;
	type WeightInfo = weights::pallet_vesting::WeightInfo<Runtime>;
	const MAX_VESTING_SCHEDULES: u32 = 28;
}

parameter_types! {
	// One storage item; key size 32, value size 8; .
	pub const ProxyDepositBase: Balance = deposit(1, 8);
	// Additional storage item size of 33 bytes.
	pub const ProxyDepositFactor: Balance = deposit(0, 33);
	pub const MaxProxies: u16 = 32;
	pub const AnnouncementDepositBase: Balance = deposit(1, 8);
	pub const AnnouncementDepositFactor: Balance = deposit(0, 66);
	pub const MaxPending: u16 = 32;
}

/// The type used to represent the kinds of proxying allowed.
#[derive(
	Copy,
	Clone,
	Eq,
	PartialEq,
	Ord,
	PartialOrd,
	Encode,
	Decode,
	RuntimeDebug,
	MaxEncodedLen,
	scale_info::TypeInfo,
)]
pub enum ProxyType {
	Any,
	NonTransfer,
	Governance,
	// TODO: Proxy & TODO: Staking -> Staking,
	IdentityJudgement,
	CancelProxy,
	Auction,
	Society,
}
impl Default for ProxyType {
	fn default() -> Self {
		Self::Any
	}
}
impl InstanceFilter<Call> for ProxyType {
	fn filter(&self, c: &Call) -> bool {
		match self {
			ProxyType::Any => true,
			ProxyType::NonTransfer => matches!(
				c,
				Call::System(..) |
				Call::Babe(..) |
				Call::Timestamp(..) |
				Call::Indices(pallet_indices::Call::claim {..}) |
				Call::Indices(pallet_indices::Call::free {..}) |
				Call::Indices(pallet_indices::Call::freeze {..}) |
				// Specifically omitting Indices `transfer`, `force_transfer`
				// Specifically omitting the entire Balances pallet
				Call::Authorship(..) |
				// TODO: Staking
				// Call::Staking(..) |
				Call::Session(..) |
				Call::Grandpa(..) |
				Call::ImOnline(..) |
				Call::Democracy(..) |
				Call::Council(..) |
				Call::TechnicalCommittee(..) |
				Call::PhragmenElection(..) |
				Call::TechnicalMembership(..) |
				Call::Treasury(..) |
				Call::Bounties(..) |
				Call::ChildBounties(..) |
				Call::Tips(..) |
				Call::Claims(..) |
				Call::Utility(..) |
				Call::Identity(..) |
				Call::Society(..) |
				Call::Recovery(pallet_recovery::Call::as_recovered {..}) |
				Call::Recovery(pallet_recovery::Call::vouch_recovery {..}) |
				Call::Recovery(pallet_recovery::Call::claim_recovery {..}) |
				Call::Recovery(pallet_recovery::Call::close_recovery {..}) |
				Call::Recovery(pallet_recovery::Call::remove_recovery {..}) |
				Call::Recovery(pallet_recovery::Call::cancel_recovered {..}) |
				// Specifically omitting Recovery `create_recovery`, `initiate_recovery`
				Call::Vesting(pallet_vesting::Call::vest {..}) |
				Call::Vesting(pallet_vesting::Call::vest_other {..}) |
				// Specifically omitting Vesting `vested_transfer`, and `force_vested_transfer`
				Call::Scheduler(..) |
				Call::Proxy(..) |
				Call::Multisig(..) |
				Call::Gilt(..) |
				Call::Registrar(paras_registrar::Call::register {..}) |
				Call::Registrar(paras_registrar::Call::deregister {..}) |
				// Specifically omitting Registrar `swap`
				Call::Registrar(paras_registrar::Call::reserve {..}) |
				Call::Crowdloan(..) |
				Call::Slots(..) |
				Call::Auctions(..) // Specifically omitting the entire XCM Pallet
				                   // TODO: Proxy & TODO: Bags List
				                   // Call::VoterList(..)
			),
			ProxyType::Governance => matches!(
				c,
				Call::Democracy(..) |
					Call::Council(..) | Call::TechnicalCommittee(..) |
					Call::PhragmenElection(..) |
					Call::Treasury(..) | Call::Bounties(..) |
					Call::Tips(..) | Call::Utility(..) |
					Call::ChildBounties(..)
			),
			// TODO: Proxy & TODO: Staking
			// ProxyType::Staking => {
			// 	matches!(c, Call::Staking(..) | Call::Session(..) | Call::Utility(..))
			// },
			ProxyType::IdentityJudgement => matches!(
				c,
				Call::Identity(pallet_identity::Call::provide_judgement { .. }) | Call::Utility(..)
			),
			ProxyType::CancelProxy => {
				matches!(c, Call::Proxy(pallet_proxy::Call::reject_announcement { .. }))
			},
			ProxyType::Auction => matches!(
				c,
				Call::Auctions { .. } |
					Call::Crowdloan { .. } |
					Call::Registrar { .. } |
					Call::Multisig(..) | Call::Slots { .. }
			),
			ProxyType::Society => matches!(c, Call::Society(..)),
		}
	}
	fn is_superset(&self, o: &Self) -> bool {
		match (self, o) {
			(x, y) if x == y => true,
			(ProxyType::Any, _) => true,
			(_, ProxyType::Any) => false,
			(ProxyType::NonTransfer, _) => true,
			_ => false,
		}
	}
}

impl pallet_proxy::Config for Runtime {
	type Event = Event;
	type Call = Call;
	type Currency = Balances;
	type ProxyType = ProxyType;
	type ProxyDepositBase = ProxyDepositBase;
	type ProxyDepositFactor = ProxyDepositFactor;
	type MaxProxies = MaxProxies;
	type WeightInfo = weights::pallet_proxy::WeightInfo<Runtime>;
	type MaxPending = MaxPending;
	type CallHasher = BlakeTwo256;
	type AnnouncementDepositBase = AnnouncementDepositBase;
	type AnnouncementDepositFactor = AnnouncementDepositFactor;
}

impl parachains_origin::Config for Runtime {}

impl parachains_configuration::Config for Runtime {
	type WeightInfo = weights::runtime_parachains_configuration::WeightInfo<Runtime>;
}

impl parachains_shared::Config for Runtime {}

impl parachains_session_info::Config for Runtime {
	type ValidatorSet = Historical;
}

/// Special `RewardValidators` that does nothing ;)
pub struct RewardValidators;
impl runtime_parachains::inclusion::RewardValidators for RewardValidators {
	fn reward_backing(_: impl IntoIterator<Item = ValidatorIndex>) {}
	fn reward_bitfields(_: impl IntoIterator<Item = ValidatorIndex>) {}
}

impl parachains_inclusion::Config for Runtime {
	type Event = Event;
	type DisputesHandler = ParasDisputes;
	// TODO: Inclusion
	// type RewardValidators = parachains_reward_points::RewardValidatorsWithEraPoints<Runtime>;
	type RewardValidators = RewardValidators;
}

parameter_types! {
	pub const ParasUnsignedPriority: TransactionPriority = TransactionPriority::max_value();
}

impl parachains_paras::Config for Runtime {
	type Event = Event;
	type WeightInfo = weights::runtime_parachains_paras::WeightInfo<Runtime>;
	type UnsignedPriority = ParasUnsignedPriority;
	type NextSessionRotation = Babe;
}

parameter_types! {
	pub const FirstMessageFactorPercent: u64 = 100;
}

impl parachains_ump::Config for Runtime {
	type Event = Event;
	type UmpSink =
		crate::parachains_ump::XcmSink<xcm_executor::XcmExecutor<xcm_config::XcmConfig>, Runtime>;
	type FirstMessageFactorPercent = FirstMessageFactorPercent;
	type ExecuteOverweightOrigin = EnsureRoot<AccountId>;
	type WeightInfo = weights::runtime_parachains_ump::WeightInfo<Runtime>;
}

impl parachains_dmp::Config for Runtime {}

impl parachains_hrmp::Config for Runtime {
	type Event = Event;
	type Origin = Origin;
	type Currency = Balances;
	type WeightInfo = weights::runtime_parachains_hrmp::WeightInfo<Runtime>;
}

impl parachains_paras_inherent::Config for Runtime {
	type WeightInfo = weights::runtime_parachains_paras_inherent::WeightInfo<Runtime>;
}

impl parachains_scheduler::Config for Runtime {}

impl parachains_initializer::Config for Runtime {
	type Randomness = pallet_babe::RandomnessFromOneEpochAgo<Runtime>;
	type ForceOrigin = EnsureRoot<AccountId>;
	type WeightInfo = weights::runtime_parachains_initializer::WeightInfo<Runtime>;
}

impl parachains_disputes::Config for Runtime {
	type Event = Event;
	type RewardValidators = ();
	type PunishValidators = ();
	type WeightInfo = weights::runtime_parachains_disputes::WeightInfo<Runtime>;
}

parameter_types! {
	pub const ParaDeposit: Balance = 40 * UNITS;
}

impl paras_registrar::Config for Runtime {
	type Event = Event;
	type Origin = Origin;
	type Currency = Balances;
	type OnSwap = (Crowdloan, Slots);
	type ParaDeposit = ParaDeposit;
	type DataDepositPerByte = DataDepositPerByte;
	type WeightInfo = weights::runtime_common_paras_registrar::WeightInfo<Runtime>;
}

parameter_types! {
	pub LeasePeriod: BlockNumber = prod_or_fast!(6 * WEEKS, 6 * WEEKS, "ROC_LEASE_PERIOD");
}

impl slots::Config for Runtime {
	type Event = Event;
	type Currency = Balances;
	type Registrar = Registrar;
	type LeasePeriod = LeasePeriod;
	type LeaseOffset = ();
	type ForceOrigin = MoreThanHalfCouncil;
	type WeightInfo = weights::runtime_common_slots::WeightInfo<Runtime>;
}

parameter_types! {
	pub const CrowdloanId: PalletId = PalletId(*b"py/cfund");
	pub const SubmissionDeposit: Balance = 3 * GRAND;
	pub const MinContribution: Balance = 3_000 * CENTS;
	pub const RemoveKeysLimit: u32 = 1000;
	// Allow 32 bytes for an additional memo to a crowdloan.
	pub const MaxMemoLength: u8 = 32;
}

impl crowdloan::Config for Runtime {
	type Event = Event;
	type PalletId = CrowdloanId;
	type SubmissionDeposit = SubmissionDeposit;
	type MinContribution = MinContribution;
	type RemoveKeysLimit = RemoveKeysLimit;
	type Registrar = Registrar;
	type Auctioneer = Auctions;
	type MaxMemoLength = MaxMemoLength;
	type WeightInfo = weights::runtime_common_crowdloan::WeightInfo<Runtime>;
}

parameter_types! {
	// The average auction is 7 days long, so this will be 70% for ending period.
	// 5 Days = 72000 Blocks @ 6 sec per block
	pub const EndingPeriod: BlockNumber = 5 * DAYS;
	// ~ 1000 samples per day -> ~ 20 blocks per sample -> 2 minute samples
	pub const SampleLength: BlockNumber = 2 * MINUTES;
}

type AuctionInitiate = EitherOfDiverse<
	EnsureRoot<AccountId>,
	pallet_collective::EnsureProportionAtLeast<AccountId, CouncilCollective, 2, 3>,
>;

impl auctions::Config for Runtime {
	type Event = Event;
	type Leaser = Slots;
	type Registrar = Registrar;
	type EndingPeriod = EndingPeriod;
	type SampleLength = SampleLength;
	type Randomness = pallet_babe::RandomnessFromOneEpochAgo<Runtime>;
	type InitiateOrigin = AuctionInitiate;
	type WeightInfo = weights::runtime_common_auctions::WeightInfo<Runtime>;
}

parameter_types! {
	pub IgnoredIssuance: Balance = Treasury::pot();
	pub const QueueCount: u32 = 300;
	pub const MaxQueueLen: u32 = 1000;
	pub const FifoQueueLen: u32 = 250;
	pub const GiltPeriod: BlockNumber = 30 * DAYS;
	pub const MinFreeze: Balance = 10_000 * CENTS;
	pub const IntakePeriod: BlockNumber = 5 * MINUTES;
	pub const MaxIntakeBids: u32 = 100;
}

impl pallet_gilt::Config for Runtime {
	type Event = Event;
	type Currency = Balances;
	type CurrencyBalance = Balance;
	type AdminOrigin = MoreThanHalfCouncil;
	type Deficit = (); // Mint
	type Surplus = (); // Burn
	type IgnoredIssuance = IgnoredIssuance;
	type QueueCount = QueueCount;
	type MaxQueueLen = MaxQueueLen;
	type FifoQueueLen = FifoQueueLen;
	type Period = GiltPeriod;
	type MinFreeze = MinFreeze;
	type IntakePeriod = IntakePeriod;
	type MaxIntakeBids = MaxIntakeBids;
	type WeightInfo = weights::pallet_gilt::WeightInfo<Runtime>;
}

// TODO: Nominations
// pub struct BalanceToU256;
// impl sp_runtime::traits::Convert<Balance, sp_core::U256> for BalanceToU256 {
// 	fn convert(n: Balance) -> sp_core::U256 {
// 		n.into()
// 	}
// }
// pub struct U256ToBalance;
// impl sp_runtime::traits::Convert<sp_core::U256, Balance> for U256ToBalance {
// 	fn convert(n: sp_core::U256) -> Balance {
// 		use frame_support::traits::Defensive;
// 		n.try_into().defensive_unwrap_or(Balance::MAX)
// 	}
// }

// TODO: Nominations
// parameter_types! {
// 	pub const PoolsPalletId: PalletId = PalletId(*b"py/nopls");
// 	pub const MinPointsToBalance: u32 = 10;
// }

// TODO: Nominations
// impl pallet_nomination_pools::Config for Runtime {
// 	type Event = Event;
// 	type WeightInfo = weights::pallet_nomination_pools::WeightInfo<Self>;
// 	type Currency = Balances;
// 	type BalanceToU256 = BalanceToU256;
// 	type U256ToBalance = U256ToBalance;
// 	type StakingInterface = Staking;
// 	type PostUnbondingPoolsWindow = ConstU32<4>;
// 	type MaxMetadataLen = ConstU32<256>;
// 	// we use the same number of allowed unlocking chunks as with staking.
// 	type MaxUnbonding = <Self as pallet_staking::Config>::MaxUnlockingChunks;
// 	type PalletId = PoolsPalletId;
// 	type MinPointsToBalance = MinPointsToBalance;
// }

impl pallet_beefy::Config for Runtime {
	type BeefyId = BeefyId;
	type MaxAuthorities = MaxAuthorities;
	type OnNewValidatorSet = MmrLeaf;
}

type MmrHash = <Keccak256 as sp_runtime::traits::Hash>::Output;

impl pallet_mmr::Config for Runtime {
	const INDEXING_PREFIX: &'static [u8] = b"mmr";
	type Hashing = Keccak256;
	type Hash = MmrHash;
	type OnNewRoot = pallet_beefy_mmr::DepositBeefyDigest<Runtime>;
	type WeightInfo = ();
	type LeafData = pallet_beefy_mmr::Pallet<Runtime>;
}

parameter_types! {
	/// Version of the produced MMR leaf.
	///
	/// The version consists of two parts;
	/// - `major` (3 bits)
	/// - `minor` (5 bits)
	///
	/// `major` should be updated only if decoding the previous MMR Leaf format from the payload
	/// is not possible (i.e. backward incompatible change).
	/// `minor` should be updated if fields are added to the previous MMR Leaf, which given SCALE
	/// encoding does not prevent old leafs from being decoded.
	///
	/// Hence we expect `major` to be changed really rarely (think never).
	/// See [`MmrLeafVersion`] type documentation for more details.
	pub LeafVersion: MmrLeafVersion = MmrLeafVersion::new(0, 0);
}

pub struct ParasProvider;
impl BeefyDataProvider<H256> for ParasProvider {
	fn extra_data() -> H256 {
		let mut para_heads: Vec<(u32, Vec<u8>)> = Paras::parachains()
			.into_iter()
			.filter_map(|id| Paras::para_head(&id).map(|head| (id.into(), head.0)))
			.collect();
		para_heads.sort();
		beefy_merkle_tree::merkle_root::<pallet_beefy_mmr::Pallet<Runtime>, _, _>(
			para_heads.into_iter().map(|pair| pair.encode()),
		)
		.into()
	}
}

impl pallet_beefy_mmr::Config for Runtime {
	type LeafVersion = LeafVersion;
	type BeefyAuthorityToMerkleLeaf = pallet_beefy_mmr::BeefyEcdsaToEthereum;
	type LeafExtra = H256;
	type BeefyDataProvider = ParasProvider;
}

parameter_types! {
	/// This is a pretty unscientific cap.
	///
	/// Note that once this is hit the pallet will essentially throttle incoming requests down to one
	/// call per block.
	pub const MaxRequests: u32 = 4 * HOURS as u32;

	/// Number of headers to keep.
	///
	/// Assuming the worst case of every header being finalized, we will keep headers at least for a
	/// week.
	pub const HeadersToKeep: u32 = 7 * DAYS as u32;
}

impl paras_sudo_wrapper::Config for Runtime {}

parameter_types! {
	pub const PermanentSlotLeasePeriodLength: u32 = 365;
	pub const TemporarySlotLeasePeriodLength: u32 = 3;
	pub const MaxPermanentSlots: u32 = 25;
	pub const MaxTemporarySlots: u32 = 20;
	pub const MaxTemporarySlotPerLeasePeriod: u32 = 5;
}

impl assigned_slots::Config for Runtime {
	type Event = Event;
	type AssignSlotOrigin = EnsureRoot<AccountId>;
	type Leaser = Slots;
	type PermanentSlotLeasePeriodLength = PermanentSlotLeasePeriodLength;
	type TemporarySlotLeasePeriodLength = TemporarySlotLeasePeriodLength;
	type MaxPermanentSlots = MaxPermanentSlots;
	type MaxTemporarySlots = MaxTemporarySlots;
	type MaxTemporarySlotPerLeasePeriod = MaxTemporarySlotPerLeasePeriod;
}

impl validator_manager::Config for Runtime {
	type Event = Event;
	type PrivilegedOrigin = EnsureRoot<AccountId>;
}

impl pallet_sudo::Config for Runtime {
	type Event = Event;
	type Call = Call;
}

construct_runtime! {
	pub enum Runtime where
		Block = Block,
		NodeBlock = primitives::v2::Block,
		UncheckedExtrinsic = UncheckedExtrinsic
	{
		// Basic stuff; balances is uncallable initially.
		System: frame_system::{Pallet, Call, Storage, Config, Event<T>} = 0,

		// Babe must be before session.
		Babe: pallet_babe::{Pallet, Call, Storage, Config, ValidateUnsigned} = 1,

		Timestamp: pallet_timestamp::{Pallet, Call, Storage, Inherent} = 2,
		Indices: pallet_indices::{Pallet, Call, Storage, Config<T>, Event<T>} = 3,
		Balances: pallet_balances::{Pallet, Call, Storage, Config<T>, Event<T>} = 4,

		// Consensus support.
		// Authorship must be before session in order to note author in the correct session and era
		// for im-online. // TODO -> Staking -> and staking.
		Authorship: pallet_authorship::{Pallet, Call, Storage} = 5,
		// TODO: Staking
		// Staking: pallet_staking::{Pallet, Call, Storage, Config<T>, Event<T>} = 6,
		Offences: pallet_offences::{Pallet, Storage, Event} = 7,
		Session: pallet_session::{Pallet, Call, Storage, Event, Config<T>} = 8,
		Grandpa: pallet_grandpa::{Pallet, Call, Storage, Config, Event, ValidateUnsigned} = 10,
		ImOnline: pallet_im_online::{Pallet, Call, Storage, Event<T>, ValidateUnsigned, Config<T>} = 11,
		AuthorityDiscovery: pallet_authority_discovery::{Pallet, Config} = 12,

		// Governance stuff; uncallable initially.
		Democracy: pallet_democracy::{Pallet, Call, Storage, Config<T>, Event<T>} = 13,
		Council: pallet_collective::<Instance1>::{Pallet, Call, Storage, Origin<T>, Event<T>, Config<T>} = 14,
		TechnicalCommittee: pallet_collective::<Instance2>::{Pallet, Call, Storage, Origin<T>, Event<T>, Config<T>} = 15,
		PhragmenElection: pallet_elections_phragmen::{Pallet, Call, Storage, Event<T>, Config<T>} = 16,
		TechnicalMembership: pallet_membership::<Instance1>::{Pallet, Call, Storage, Event<T>, Config<T>} = 17,
		Treasury: pallet_treasury::{Pallet, Call, Storage, Config, Event<T>} = 18,

		// Claims. Usable initially.
		Claims: claims::{Pallet, Call, Storage, Event<T>, Config<T>, ValidateUnsigned} = 19,

		// Utility module.
		Utility: pallet_utility::{Pallet, Call, Event} = 24,

		// Less simple identity module.
		Identity: pallet_identity::{Pallet, Call, Storage, Event<T>} = 25,

		// Society module.
		Society: pallet_society::{Pallet, Call, Storage, Event<T>} = 26,

		// Social recovery module.
		Recovery: pallet_recovery::{Pallet, Call, Storage, Event<T>} = 27,

		// Vesting. Usable initially, but removed once all vesting is finished.
		Vesting: pallet_vesting::{Pallet, Call, Storage, Event<T>, Config<T>} = 28,

		// System scheduler.
		Scheduler: pallet_scheduler::{Pallet, Call, Storage, Event<T>} = 29,

		// Proxy module. Late addition.
		Proxy: pallet_proxy::{Pallet, Call, Storage, Event<T>} = 30,

		// Multisig module. Late addition.
		Multisig: pallet_multisig::{Pallet, Call, Storage, Event<T>} = 31,

		// Preimage registrar.
		Preimage: pallet_preimage::{Pallet, Call, Storage, Event<T>} = 32,

		// Trasaction Payment module
		TransactionPayment: pallet_transaction_payment::{Pallet, Storage, Event<T>} = 33,

		// Historical module
		Historical: session_historical::{Pallet} = 34,

		// Bounties modules.
		Bounties: pallet_bounties::{Pallet, Call, Storage, Event<T>} = 35,
		ChildBounties: pallet_child_bounties = 40,

		// Tips module.
		Tips: pallet_tips::{Pallet, Call, Storage, Event<T>} = 36,

		// TODO: Election
		//// Election pallet. Only works with staking, but placed here to maintain indices.
		// ElectionProviderMultiPhase: pallet_election_provider_multi_phase::{Pallet, Call, Storage, Event<T>, ValidateUnsigned} = 37,

		// Gilts pallet.
		Gilt: pallet_gilt::{Pallet, Call, Storage, Event<T>, Config} = 38,

		// TODO: Bags List
		//// Provides a semi-sorted list of nominators for staking.
		// VoterList: pallet_bags_list::{Pallet, Call, Storage, Event<T>} = 39,

		// TODO: Nomination
		//// nomination pools: extension to staking.
		// NominationPools: pallet_nomination_pools::{Pallet, Call, Storage, Event<T>, Config<T>} = 41,

		// Parachains pallets. Start indices at 50 to leave room.
		ParachainsOrigin: parachains_origin::{Pallet, Origin} = 50,
		Configuration: parachains_configuration::{Pallet, Call, Storage, Config<T>} = 51,
		ParasShared: parachains_shared::{Pallet, Call, Storage} = 52,
		ParaInclusion: parachains_inclusion::{Pallet, Call, Storage, Event<T>} = 53,
		ParaInherent: parachains_paras_inherent::{Pallet, Call, Storage, Inherent} = 54,
		ParaScheduler: parachains_scheduler::{Pallet, Storage} = 55,
		Paras: parachains_paras::{Pallet, Call, Storage, Event, Config} = 56,
		Initializer: parachains_initializer::{Pallet, Call, Storage} = 57,
		Dmp: parachains_dmp::{Pallet, Call, Storage} = 58,
		Ump: parachains_ump::{Pallet, Call, Storage, Event} = 59,
		Hrmp: parachains_hrmp::{Pallet, Call, Storage, Event<T>, Config} = 60,
		ParaSessionInfo: parachains_session_info::{Pallet, Storage} = 61,
		ParasDisputes: parachains_disputes::{Pallet, Call, Storage, Event<T>} = 62,

		// Parachain Onboarding Pallets. Start indices at 70 to leave room.
		Registrar: paras_registrar::{Pallet, Call, Storage, Event<T>, Config} = 70,
		Slots: slots::{Pallet, Call, Storage, Event<T>} = 71,
		Auctions: auctions::{Pallet, Call, Storage, Event<T>} = 72,
		Crowdloan: crowdloan::{Pallet, Call, Storage, Event<T>} = 73,

		// Pallet for sending XCM.
		XcmPallet: pallet_xcm::{Pallet, Call, Storage, Event<T>, Origin, Config} = 99,

		// Rococo specific pallets (not included in Kusama). Start indices at 240
		//
		// BEEFY Bridges support.
		Beefy: pallet_beefy::{Pallet, Storage, Config<T>} = 240,
		Mmr: pallet_mmr::{Pallet, Storage} = 241,
		MmrLeaf: pallet_beefy_mmr::{Pallet, Storage} = 242,

		ParasSudoWrapper: paras_sudo_wrapper::{Pallet, Call} = 250,
		AssignedSlots: assigned_slots::{Pallet, Call, Storage, Event<T>} = 251,

		// Validator Manager pallet.
		ValidatorManager: validator_manager::{Pallet, Call, Storage, Event<T>} = 252,

		// Sudo.
		Sudo: pallet_sudo::{Pallet, Call, Storage, Event<T>, Config<T>} = 255,
	}
}

/// The address format for describing accounts.
pub type Address = sp_runtime::MultiAddress<AccountId, ()>;
/// Block header type as expected by this runtime.
pub type Header = generic::Header<BlockNumber, BlakeTwo256>;
/// Block type as expected by this runtime.
pub type Block = generic::Block<Header, UncheckedExtrinsic>;
/// A Block signed with a Justification
pub type SignedBlock = generic::SignedBlock<Block>;
/// `BlockId` type as expected by this runtime.
pub type BlockId = generic::BlockId<Block>;
/// The `SignedExtension` to the basic transaction logic.
pub type SignedExtra = (
	frame_system::CheckNonZeroSender<Runtime>,
	frame_system::CheckSpecVersion<Runtime>,
	frame_system::CheckTxVersion<Runtime>,
	frame_system::CheckGenesis<Runtime>,
	frame_system::CheckMortality<Runtime>,
	frame_system::CheckNonce<Runtime>,
	frame_system::CheckWeight<Runtime>,
	pallet_transaction_payment::ChargeTransactionPayment<Runtime>,
);

/// Unchecked extrinsic type as expected by this runtime.
pub type UncheckedExtrinsic = generic::UncheckedExtrinsic<Address, Call, Signature, SignedExtra>;
/// Executive: handles dispatch to the various modules.
pub type Executive = frame_executive::Executive<
	Runtime,
	Block,
	frame_system::ChainContext<Runtime>,
	Runtime,
	AllPalletsWithSystem,
>;
/// The payload being signed in transactions.
pub type SignedPayload = generic::SignedPayload<Call, SignedExtra>;

#[cfg(feature = "runtime-benchmarks")]
#[macro_use]
extern crate frame_benchmarking;

#[cfg(feature = "runtime-benchmarks")]
mod benches {
	define_benchmarks!(
		// Polkadot
		// NOTE: Make sure to prefix these with `runtime_common::` so
		// the that path resolves correctly in the generated file.
		[runtime_common::auctions, Auctions]
		[runtime_common::crowdloan, Crowdloan]
		[runtime_common::claims, Claims]
		[runtime_common::slots, Slots]
		[runtime_common::paras_registrar, Registrar]
		[runtime_parachains::configuration, Configuration]
		[runtime_parachains::hrmp, Hrmp]
		[runtime_parachains::disputes, ParasDisputes]
		[runtime_parachains::initializer, Initializer]
		[runtime_parachains::paras_inherent, ParaInherent]
		[runtime_parachains::paras, Paras]
		[runtime_parachains::ump, Ump]
		// Substrate
		[pallet_balances, Balances]
		// TODO: Bags List
		// [pallet_bags_list, VoterList]
		[frame_benchmarking::baseline, Baseline::<Runtime>]
		[pallet_bounties, Bounties]
		[pallet_child_bounties, ChildBounties]
		[pallet_collective, Council]
		[pallet_collective, TechnicalCommittee]
		[pallet_democracy, Democracy]
		[pallet_elections_phragmen, PhragmenElection]
		// TODO: Election
		// [pallet_election_provider_multi_phase, ElectionProviderMultiPhase]
		// [frame_election_provider_support, ElectionProviderBench::<Runtime>]
		[pallet_gilt, Gilt]
		[pallet_identity, Identity]
		[pallet_im_online, ImOnline]
		[pallet_indices, Indices]
		[pallet_membership, TechnicalMembership]
		[pallet_multisig, Multisig]
		// TODO: Nomination
		// [pallet_nomination_pools, NominationPoolsBench::<Runtime>]
		// TODO: Offences
		// [pallet_offences, OffencesBench::<Runtime>]
		[pallet_preimage, Preimage]
		[pallet_proxy, Proxy]
		[pallet_recovery, Recovery]
		[pallet_scheduler, Scheduler]
		// TODO: Session
		// [pallet_session, SessionBench::<Runtime>]
		// TODO: Staking
		// [pallet_staking, Staking]
		[frame_system, SystemBench::<Runtime>]
		[pallet_timestamp, Timestamp]
		[pallet_tips, Tips]
		[pallet_treasury, Treasury]
		[pallet_utility, Utility]
		[pallet_vesting, Vesting]
		// XCM
		[pallet_xcm_benchmarks::fungible, pallet_xcm_benchmarks::fungible::Pallet::<Runtime>]
		[pallet_xcm_benchmarks::generic, pallet_xcm_benchmarks::generic::Pallet::<Runtime>]
	);
}

pub type MmrHashing = <Runtime as pallet_mmr::Config>::Hashing;

#[cfg(not(feature = "disable-runtime-api"))]
sp_api::impl_runtime_apis! {
	impl sp_api::Core<Block> for Runtime {
		fn version() -> RuntimeVersion {
			VERSION
		}

		fn execute_block(block: Block) {
			Executive::execute_block(block);
		}

		fn initialize_block(header: &<Block as BlockT>::Header) {
			Executive::initialize_block(header)
		}
	}

	impl sp_api::Metadata<Block> for Runtime {
		fn metadata() -> OpaqueMetadata {
			OpaqueMetadata::new(Runtime::metadata().into())
		}
	}

	impl block_builder_api::BlockBuilder<Block> for Runtime {
		fn apply_extrinsic(extrinsic: <Block as BlockT>::Extrinsic) -> ApplyExtrinsicResult {
			Executive::apply_extrinsic(extrinsic)
		}

		fn finalize_block() -> <Block as BlockT>::Header {
			Executive::finalize_block()
		}

		fn inherent_extrinsics(data: inherents::InherentData) -> Vec<<Block as BlockT>::Extrinsic> {
			data.create_extrinsics()
		}

		fn check_inherents(
			block: Block,
			data: inherents::InherentData,
		) -> inherents::CheckInherentsResult {
			data.check_extrinsics(&block)
		}
	}

	impl tx_pool_api::runtime_api::TaggedTransactionQueue<Block> for Runtime {
		fn validate_transaction(
			source: TransactionSource,
			tx: <Block as BlockT>::Extrinsic,
			block_hash: <Block as BlockT>::Hash,
		) -> TransactionValidity {
			Executive::validate_transaction(source, tx, block_hash)
		}
	}

	impl offchain_primitives::OffchainWorkerApi<Block> for Runtime {
		fn offchain_worker(header: &<Block as BlockT>::Header) {
			Executive::offchain_worker(header)
		}
	}

	impl primitives::runtime_api::ParachainHost<Block, Hash, BlockNumber> for Runtime {
		fn validators() -> Vec<ValidatorId> {
			parachains_runtime_api_impl::validators::<Runtime>()
		}

		fn validator_groups() -> (Vec<Vec<ValidatorIndex>>, GroupRotationInfo<BlockNumber>) {
			parachains_runtime_api_impl::validator_groups::<Runtime>()
		}

		fn availability_cores() -> Vec<CoreState<Hash, BlockNumber>> {
			parachains_runtime_api_impl::availability_cores::<Runtime>()
		}

		fn persisted_validation_data(para_id: ParaId, assumption: OccupiedCoreAssumption)
			-> Option<PersistedValidationData<Hash, BlockNumber>> {
			parachains_runtime_api_impl::persisted_validation_data::<Runtime>(para_id, assumption)
		}

		fn assumed_validation_data(
			para_id: ParaId,
			expected_persisted_validation_data_hash: Hash,
		) -> Option<(PersistedValidationData<Hash, BlockNumber>, ValidationCodeHash)> {
			parachains_runtime_api_impl::assumed_validation_data::<Runtime>(
				para_id,
				expected_persisted_validation_data_hash,
			)
		}

		fn check_validation_outputs(
			para_id: ParaId,
			outputs: primitives::v2::CandidateCommitments,
		) -> bool {
			parachains_runtime_api_impl::check_validation_outputs::<Runtime>(para_id, outputs)
		}

		fn session_index_for_child() -> SessionIndex {
			parachains_runtime_api_impl::session_index_for_child::<Runtime>()
		}

		fn validation_code(para_id: ParaId, assumption: OccupiedCoreAssumption)
			-> Option<ValidationCode> {
			parachains_runtime_api_impl::validation_code::<Runtime>(para_id, assumption)
		}

		fn candidate_pending_availability(para_id: ParaId) -> Option<CommittedCandidateReceipt<Hash>> {
			parachains_runtime_api_impl::candidate_pending_availability::<Runtime>(para_id)
		}

		fn candidate_events() -> Vec<CandidateEvent<Hash>> {
			parachains_runtime_api_impl::candidate_events::<Runtime, _>(|ev| {
				match ev {
					Event::ParaInclusion(ev) => {
						Some(ev)
					}
					_ => None,
				}
			})
		}

		fn session_info(index: SessionIndex) -> Option<SessionInfo> {
			parachains_runtime_api_impl::session_info::<Runtime>(index)
		}

		fn dmq_contents(recipient: ParaId) -> Vec<InboundDownwardMessage<BlockNumber>> {
			parachains_runtime_api_impl::dmq_contents::<Runtime>(recipient)
		}

		fn inbound_hrmp_channels_contents(
			recipient: ParaId
		) -> BTreeMap<ParaId, Vec<InboundHrmpMessage<BlockNumber>>> {
			parachains_runtime_api_impl::inbound_hrmp_channels_contents::<Runtime>(recipient)
		}

		fn validation_code_by_hash(hash: ValidationCodeHash) -> Option<ValidationCode> {
			parachains_runtime_api_impl::validation_code_by_hash::<Runtime>(hash)
		}

		fn on_chain_votes() -> Option<ScrapedOnChainVotes<Hash>> {
			parachains_runtime_api_impl::on_chain_votes::<Runtime>()
		}

		fn submit_pvf_check_statement(
			stmt: primitives::v2::PvfCheckStatement,
			signature: primitives::v2::ValidatorSignature
		) {
			parachains_runtime_api_impl::submit_pvf_check_statement::<Runtime>(stmt, signature)
		}

		fn pvfs_require_precheck() -> Vec<ValidationCodeHash> {
			parachains_runtime_api_impl::pvfs_require_precheck::<Runtime>()
		}

		fn validation_code_hash(para_id: ParaId, assumption: OccupiedCoreAssumption)
			-> Option<ValidationCodeHash>
		{
			parachains_runtime_api_impl::validation_code_hash::<Runtime>(para_id, assumption)
		}

		fn staging_get_disputes() -> Vec<(SessionIndex, CandidateHash, DisputeState<BlockNumber>)> {
			unimplemented!()
		}
	}

	impl beefy_primitives::BeefyApi<Block> for Runtime {
		fn validator_set() -> Option<beefy_primitives::ValidatorSet<BeefyId>> {
			Beefy::validator_set()
		}
	}

	impl mmr::MmrApi<Block, Hash> for Runtime {
		fn generate_proof(leaf_index: u64)
			-> Result<(mmr::EncodableOpaqueLeaf, mmr::Proof<Hash>), mmr::Error>
		{
			Mmr::generate_batch_proof(vec![leaf_index])
				.and_then(|(leaves, proof)| Ok((
					mmr::EncodableOpaqueLeaf::from_leaf(&leaves[0]),
					mmr::BatchProof::into_single_leaf_proof(proof)?
				)))
		}

		fn verify_proof(leaf: mmr::EncodableOpaqueLeaf, proof: mmr::Proof<Hash>)
			-> Result<(), mmr::Error>
		{
			pub type MmrLeaf = <<Runtime as pallet_mmr::Config>::LeafData as mmr::LeafDataProvider>::LeafData;
			let leaf: MmrLeaf = leaf
				.into_opaque_leaf()
				.try_decode()
				.ok_or(mmr::Error::Verify)?;
			Mmr::verify_leaves(vec![leaf], mmr::Proof::into_batch_proof(proof))
		}

		fn verify_proof_stateless(
			root: Hash,
			leaf: mmr::EncodableOpaqueLeaf,
			proof: mmr::Proof<Hash>
		) -> Result<(), mmr::Error> {
			let node = mmr::DataOrHash::Data(leaf.into_opaque_leaf());
			pallet_mmr::verify_leaves_proof::<MmrHashing, _>(root, vec![node], mmr::Proof::into_batch_proof(proof))
		}

		fn mmr_root() -> Result<Hash, mmr::Error> {
			Ok(Mmr::mmr_root())
		}

		fn generate_batch_proof(leaf_indices: Vec<mmr::LeafIndex>)
			-> Result<(Vec<mmr::EncodableOpaqueLeaf>, mmr::BatchProof<Hash>), mmr::Error>
		{
			Mmr::generate_batch_proof(leaf_indices)
				.map(|(leaves, proof)| (leaves.into_iter().map(|leaf| mmr::EncodableOpaqueLeaf::from_leaf(&leaf)).collect(), proof))
		}

		fn verify_batch_proof(leaves: Vec<mmr::EncodableOpaqueLeaf>, proof: mmr::BatchProof<Hash>)
			-> Result<(), mmr::Error>
		{
			pub type MmrLeaf = <<Runtime as pallet_mmr::Config>::LeafData as mmr::LeafDataProvider>::LeafData;
			let leaves = leaves.into_iter().map(|leaf|
				leaf.into_opaque_leaf()
				.try_decode()
				.ok_or(mmr::Error::Verify)).collect::<Result<Vec<MmrLeaf>, mmr::Error>>()?;
			Mmr::verify_leaves(leaves, proof)
		}

		fn verify_batch_proof_stateless(
			root: Hash,
			leaves: Vec<mmr::EncodableOpaqueLeaf>,
			proof: mmr::BatchProof<Hash>
		) -> Result<(), mmr::Error> {
			let nodes = leaves.into_iter().map(|leaf|mmr::DataOrHash::Data(leaf.into_opaque_leaf())).collect();
			pallet_mmr::verify_leaves_proof::<MmrHashing, _>(root, nodes, proof)
		}
	}

	impl fg_primitives::GrandpaApi<Block> for Runtime {
		fn grandpa_authorities() -> Vec<(GrandpaId, u64)> {
			Grandpa::grandpa_authorities()
		}

		fn current_set_id() -> fg_primitives::SetId {
			Grandpa::current_set_id()
		}

		fn submit_report_equivocation_unsigned_extrinsic(
			equivocation_proof: fg_primitives::EquivocationProof<
				<Block as BlockT>::Hash,
				sp_runtime::traits::NumberFor<Block>,
			>,
			key_owner_proof: fg_primitives::OpaqueKeyOwnershipProof,
		) -> Option<()> {
			let key_owner_proof = key_owner_proof.decode()?;

			Grandpa::submit_unsigned_equivocation_report(
				equivocation_proof,
				key_owner_proof,
			)
		}

		fn generate_key_ownership_proof(
			_set_id: fg_primitives::SetId,
			authority_id: fg_primitives::AuthorityId,
		) -> Option<fg_primitives::OpaqueKeyOwnershipProof> {
			use parity_scale_codec::Encode;

			Historical::prove((fg_primitives::KEY_TYPE, authority_id))
				.map(|p| p.encode())
				.map(fg_primitives::OpaqueKeyOwnershipProof::new)
		}
	}

	impl babe_primitives::BabeApi<Block> for Runtime {
		fn configuration() -> babe_primitives::BabeGenesisConfiguration {
			// The choice of `c` parameter (where `1 - c` represents the
			// probability of a slot being empty), is done in accordance to the
			// slot duration and expected target block time, for safely
			// resisting network delays of maximum two seconds.
			// <https://research.web3.foundation/en/latest/polkadot/BABE/Babe/#6-practical-results>
			babe_primitives::BabeGenesisConfiguration {
				slot_duration: Babe::slot_duration(),
				epoch_length: EpochDurationInBlocks::get().into(), // TODO: Babe -> epoch_length: EpochDuration::get().into()
				c: BABE_GENESIS_EPOCH_CONFIG.c,
				genesis_authorities: Babe::authorities().to_vec(),
				randomness: Babe::randomness(),
				allowed_slots: BABE_GENESIS_EPOCH_CONFIG.allowed_slots,
			}
		}

		fn current_epoch_start() -> babe_primitives::Slot {
			Babe::current_epoch_start()
		}

		fn current_epoch() -> babe_primitives::Epoch {
			Babe::current_epoch()
		}

		fn next_epoch() -> babe_primitives::Epoch {
			Babe::next_epoch()
		}

		fn generate_key_ownership_proof(
			_slot: babe_primitives::Slot,
			authority_id: babe_primitives::AuthorityId,
		) -> Option<babe_primitives::OpaqueKeyOwnershipProof> {
			use parity_scale_codec::Encode;

			Historical::prove((babe_primitives::KEY_TYPE, authority_id))
				.map(|p| p.encode())
				.map(babe_primitives::OpaqueKeyOwnershipProof::new)
		}

		fn submit_report_equivocation_unsigned_extrinsic(
			equivocation_proof: babe_primitives::EquivocationProof<<Block as BlockT>::Header>,
			key_owner_proof: babe_primitives::OpaqueKeyOwnershipProof,
		) -> Option<()> {
			let key_owner_proof = key_owner_proof.decode()?;

			Babe::submit_unsigned_equivocation_report(
				equivocation_proof,
				key_owner_proof,
			)
		}
	}

	impl authority_discovery_primitives::AuthorityDiscoveryApi<Block> for Runtime {
		fn authorities() -> Vec<AuthorityDiscoveryId> {
			parachains_runtime_api_impl::relevant_authority_ids::<Runtime>()
		}
	}

	impl sp_session::SessionKeys<Block> for Runtime {
		fn generate_session_keys(seed: Option<Vec<u8>>) -> Vec<u8> {
			SessionKeys::generate(seed)
		}

		fn decode_session_keys(
			encoded: Vec<u8>,
		) -> Option<Vec<(Vec<u8>, sp_core::crypto::KeyTypeId)>> {
			SessionKeys::decode_into_raw_public_keys(&encoded)
		}
	}

	impl frame_system_rpc_runtime_api::AccountNonceApi<Block, AccountId, Nonce> for Runtime {
		fn account_nonce(account: AccountId) -> Nonce {
			System::account_nonce(account)
		}
	}

	impl pallet_transaction_payment_rpc_runtime_api::TransactionPaymentApi<
		Block,
		Balance,
	> for Runtime {
		fn query_info(uxt: <Block as BlockT>::Extrinsic, len: u32) -> RuntimeDispatchInfo<Balance> {
			TransactionPayment::query_info(uxt, len)
		}
		fn query_fee_details(uxt: <Block as BlockT>::Extrinsic, len: u32) -> FeeDetails<Balance> {
			TransactionPayment::query_fee_details(uxt, len)
		}
	}

	impl beefy_merkle_tree::BeefyMmrApi<Block, Hash> for RuntimeApi {
		fn authority_set_proof() -> beefy_primitives::mmr::BeefyAuthoritySet<Hash> {
			MmrLeaf::authority_set_proof()
		}

		fn next_authority_set_proof() -> beefy_primitives::mmr::BeefyNextAuthoritySet<Hash> {
			MmrLeaf::next_authority_set_proof()
		}
	}

	#[cfg(feature = "runtime-benchmarks")]
	impl frame_benchmarking::Benchmark<Block> for Runtime {
		fn benchmark_metadata(extra: bool) -> (
			Vec<frame_benchmarking::BenchmarkList>,
			Vec<frame_support::traits::StorageInfo>,
		) {
			use frame_benchmarking::{Benchmarking, BenchmarkList};
			use frame_support::traits::StorageInfoTrait;

			// TODO: Session (added)
			// use pallet_session_benchmarking::Pallet as SessionBench;
			// TODO: Offences
			// use pallet_offences_benchmarking::Pallet as OffencesBench;
			// TODO: Election
			// use pallet_election_provider_support_benchmarking::Pallet as ElectionProviderBench;
			use frame_system_benchmarking::Pallet as SystemBench;
			// TODO: Nomination
			//use pallet_nomination_pools_benchmarking::Pallet as NominationPoolsBench;
			use frame_benchmarking::baseline::Pallet as Baseline;

			let mut list = Vec::<BenchmarkList>::new();
			list_benchmarks!(list, extra);

			let storage_info = AllPalletsWithSystem::storage_info();
			return (list, storage_info)
		}

		fn dispatch_benchmark(
			config: frame_benchmarking::BenchmarkConfig,
		) -> Result<
			Vec<frame_benchmarking::BenchmarkBatch>,
			sp_runtime::RuntimeString,
		> {
			use frame_benchmarking::{Benchmarking, BenchmarkBatch, TrackedStorageKey, BenchmarkError};
			// Trying to add benchmarks directly to some pallets caused cyclic dependency issues.
			// To get around that, we separated the benchmarks into its own crate.
			// TODO: Session (added)
			// use pallet_session_benchmarking::Pallet as SessionBench;
			// TODO: Offences
			// use pallet_offences_benchmarking::Pallet as OffencesBench;
			// TODO: Election
			// use pallet_election_provider_support_benchmarking::Pallet as ElectionProviderBench;
			use frame_system_benchmarking::Pallet as SystemBench;
			// TODO: Nomination
			// use pallet_nomination_pools_benchmarking::Pallet as NominationPoolsBench;
			use frame_benchmarking::baseline::Pallet as Baseline;
			use xcm::latest::prelude::*;
			use xcm_config::{CheckAccount, RocLocation, SovereignAccountOf, Statemine, XcmConfig};

			// TODO: Session (added)
			// impl pallet_session_benchmarking::Config for Runtime {}
			// TODO: Offences
			// impl pallet_offences_benchmarking::Config for Runtime {}
			// TODO: Election Provider
			// impl pallet_election_provider_support_benchmarking::Config for Runtime {}
			impl frame_system_benchmarking::Config for Runtime {}
			impl frame_benchmarking::baseline::Config for Runtime {}
			// TODO: Nomination
			// impl pallet_nomination_pools_benchmarking::Config for Runtime {}

			impl pallet_xcm_benchmarks::Config for Runtime {
				type XcmConfig = XcmConfig;
				type AccountIdConverter = SovereignAccountOf;
				fn valid_destination() -> Result<MultiLocation, BenchmarkError> {
					Ok(Statemine::get())
				}
				fn worst_case_holding() -> MultiAssets {
					// Rococo only knows about ROC
					vec![MultiAsset{
						id: Concrete(RocLocation::get()),
						fun: Fungible(1_000_000 * UNITS),
					}].into()
				}
			}

			parameter_types! {
				pub const TrustedTeleporter: Option<(MultiLocation, MultiAsset)> = Some((
					Statemine::get(),
					MultiAsset { fun: Fungible(1 * UNITS), id: Concrete(RocLocation::get()) },
				));
				pub const TrustedReserve: Option<(MultiLocation, MultiAsset)> = Some((
					Statemine::get(),
					MultiAsset { fun: Fungible(1 * UNITS), id: Concrete(RocLocation::get()) },
				));
			}

			impl pallet_xcm_benchmarks::fungible::Config for Runtime {
				type TransactAsset = Balances;

				type CheckedAccount = CheckAccount;
				type TrustedTeleporter = TrustedTeleporter;
				type TrustedReserve = TrustedReserve;

				fn get_multi_asset() -> MultiAsset {
					MultiAsset {
						id: Concrete(RocLocation::get()),
						fun: Fungible(1 * UNITS),
					}
				}
			}

			impl pallet_xcm_benchmarks::generic::Config for Runtime {
				type Call = Call;

				fn worst_case_response() -> (u64, Response) {
					(0u64, Response::Version(Default::default()))
				}

				fn transact_origin() -> Result<MultiLocation, BenchmarkError> {
					Ok(Statemine::get())
				}

				fn subscribe_origin() -> Result<MultiLocation, BenchmarkError> {
					Ok(Statemine::get())
				}

				fn claimable_asset() -> Result<(MultiLocation, MultiLocation, MultiAssets), BenchmarkError> {
					let origin = Statemine::get();
					let assets: MultiAssets = (Concrete(RocLocation::get()), 1_000 * UNITS).into();
					let ticket = MultiLocation { parents: 0, interior: Here };
					Ok((origin, ticket, assets))
				}
			}

			let whitelist: Vec<TrackedStorageKey> = vec![
				// Block Number
				hex_literal::hex!("26aa394eea5630e07c48ae0c9558cef702a5c1b19ab7a04f536c519aca4983ac").to_vec().into(),
				// Total Issuance
				hex_literal::hex!("c2261276cc9d1f8598ea4b6a74b15c2f57c875e4cff74148e4628f264b974c80").to_vec().into(),
				// Execution Phase
				hex_literal::hex!("26aa394eea5630e07c48ae0c9558cef7ff553b5a9862a516939d82b3d3d8661a").to_vec().into(),
				// Event Count
				hex_literal::hex!("26aa394eea5630e07c48ae0c9558cef70a98fdbe9ce6c55837576c60c7af3850").to_vec().into(),
				// System Events
				hex_literal::hex!("26aa394eea5630e07c48ae0c9558cef780d41e5e16056765bc8461851072c9d7").to_vec().into(),
				// Treasury Account
				hex_literal::hex!("26aa394eea5630e07c48ae0c9558cef7b99d880ec681799c0cf30e8886371da95ecffd7b6c0f78751baa9d281e0bfa3a6d6f646c70792f74727372790000000000000000000000000000000000000000").to_vec().into(),
				// TODO: Rococo
				//// Configuration ActiveConfig
				//hex_literal::hex!("06de3d8a54d27e44a9d5ce189618f22db4b49d95320d9021994c850f25b8e385").to_vec().into(),
				// TODO: Rococo
				//// The transactional storage limit.
				// hex_literal::hex!("3a7472616e73616374696f6e5f6c6576656c3a").to_vec().into(),
			];

			let mut batches = Vec::<BenchmarkBatch>::new();
			let params = (&config, &whitelist);

			add_benchmarks!(params, batches);

			Ok(batches)
		}
	}
}

// TODO: Rococo
// #[cfg(test)]
// mod tests_fess {
// 	use super::*;
// 	use sp_runtime::assert_eq_error_rate;

// 	#[test]
// 	fn signed_deposit_is_sensible() {
// 		// ensure this number does not change, or that it is checked after each change.
// 		// a 1 MB solution should need around 0.16 ROC deposit
// 		let deposit = SignedDepositBase::get() + (SignedDepositByte::get() * 1024 * 1024);
// 		assert_eq_error_rate!(deposit, UNITS * 16 / 100, UNITS / 100);
// 	}
// }<|MERGE_RESOLUTION|>--- conflicted
+++ resolved
@@ -85,15 +85,13 @@
 use static_assertions::const_assert;
 
 pub use frame_system::Call as SystemCall;
-<<<<<<< HEAD
+pub use pallet_balances::Call as BalancesCall;
 // TODO: Election
 // pub use pallet_election_provider_multi_phase::Call as EPMCall;
 // TODO: Staking
 // #[cfg(feature = "std")]
 // pub use pallet_staking::StakerStatus;
-=======
-pub use pallet_balances::Call as BalancesCall;
->>>>>>> fcd7ad82
+
 
 /// Constant values used within the runtime.
 use rococo_runtime_constants::{currency::*, fee::*, time::*};
@@ -121,13 +119,8 @@
 pub const VERSION: RuntimeVersion = RuntimeVersion {
 	spec_name: create_runtime_str!("rococo"),
 	impl_name: create_runtime_str!("parity-rococo-v2.0"),
-<<<<<<< HEAD
-	authoring_version: 0, // TODO: Params -> authoring_version: 2
-	spec_version: 9260,
-=======
 	authoring_version: 0,
 	spec_version: 9270,
->>>>>>> fcd7ad82
 	impl_version: 0,
 	#[cfg(not(feature = "disable-runtime-api"))]
 	apis: RUNTIME_API_VERSIONS,
