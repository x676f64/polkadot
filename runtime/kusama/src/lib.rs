--- conflicted
+++ resolved
@@ -1478,11 +1478,7 @@
 	frame_system::ChainContext<Runtime>,
 	Runtime,
 	AllPalletsWithSystem,
-<<<<<<< HEAD
-	(SessionHistoricalPalletPrefixMigration, SchedulerMigrationV3, ElectionsPhragmenMigrationV5),
-=======
-	(SchedulerMigrationV3, RefundNickPalletDeposit),
->>>>>>> 0c563b64
+	(SchedulerMigrationV3, RefundNickPalletDeposit, ElectionsPhragmenMigrationV5),
 >;
 /// The payload being signed in the transactions.
 pub type SignedPayload = generic::SignedPayload<Call, SignedExtra>;
@@ -2890,11 +2886,7 @@
 
 	#[cfg(feature = "try-runtime")]
 	fn pre_upgrade() -> Result<(), &'static str> {
-<<<<<<< HEAD
 		Self::execute(true);
-=======
-		let _ = Self::execute(true);
->>>>>>> 0c563b64
 		Ok(())
 	}
 }
