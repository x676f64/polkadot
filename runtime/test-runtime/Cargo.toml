--- conflicted
+++ resolved
@@ -15,53 +15,45 @@
 serde_derive = { version = "1.0.117", optional = true }
 smallvec = "1.6.1"
 
-authority-discovery-primitives = { package = "sp-authority-discovery", git = "https://github.com/paritytech/substrate", default-features = false , branch = "master" }
-babe-primitives = { package = "sp-consensus-babe", git = "https://github.com/paritytech/substrate", default-features = false , branch = "master" }
-beefy-primitives = { git = "https://github.com/paritytech/substrate", default-features = false , branch = "master" }
-sp-api = { git = "https://github.com/paritytech/substrate", default-features = false , branch = "master" }
-inherents = { package = "sp-inherents", git = "https://github.com/paritytech/substrate", default-features = false , branch = "master" }
-offchain-primitives = { package = "sp-offchain", git = "https://github.com/paritytech/substrate", default-features = false , branch = "master" }
-sp-std = { git = "https://github.com/paritytech/substrate", default-features = false , branch = "master" }
-sp-io = { git = "https://github.com/paritytech/substrate", default-features = false , branch = "master" }
-sp-runtime = { git = "https://github.com/paritytech/substrate", default-features = false , branch = "master" }
-sp-staking = { git = "https://github.com/paritytech/substrate", default-features = false , branch = "master" }
-sp-core = { git = "https://github.com/paritytech/substrate", default-features = false , branch = "master" }
-sp-session = { git = "https://github.com/paritytech/substrate", default-features = false , branch = "master" }
-sp-version = { git = "https://github.com/paritytech/substrate", default-features = false , branch = "master" }
-frame-election-provider-support = { git = "https://github.com/paritytech/substrate", default-features = false , branch = "master" }
-tx-pool-api = { package = "sp-transaction-pool", git = "https://github.com/paritytech/substrate", default-features = false , branch = "master" }
-block-builder-api = { package = "sp-block-builder", git = "https://github.com/paritytech/substrate", default-features = false , branch = "master" }
+authority-discovery-primitives = { package = "sp-authority-discovery", git = "https://github.com/paritytech/substrate", branch = "master", default-features = false }
+babe-primitives = { package = "sp-consensus-babe", git = "https://github.com/paritytech/substrate", branch = "master", default-features = false }
+beefy-primitives = { git = "https://github.com/paritytech/substrate", branch = "master", default-features = false }
+sp-api = { git = "https://github.com/paritytech/substrate", branch = "master", default-features = false }
+inherents = { package = "sp-inherents", git = "https://github.com/paritytech/substrate", branch = "master", default-features = false }
+offchain-primitives = { package = "sp-offchain", git = "https://github.com/paritytech/substrate", branch = "master", default-features = false }
+sp-std = { git = "https://github.com/paritytech/substrate", branch = "master", default-features = false }
+sp-io = { git = "https://github.com/paritytech/substrate", branch = "master", default-features = false }
+sp-runtime = { git = "https://github.com/paritytech/substrate", branch = "master", default-features = false }
+sp-staking = { git = "https://github.com/paritytech/substrate", branch = "master", default-features = false }
+sp-core = { git = "https://github.com/paritytech/substrate", branch = "master", default-features = false }
+sp-session = { git = "https://github.com/paritytech/substrate", branch = "master", default-features = false }
+sp-version = { git = "https://github.com/paritytech/substrate", branch = "master", default-features = false }
+frame-election-provider-support = { git = "https://github.com/paritytech/substrate", branch = "master", default-features = false }
+tx-pool-api = { package = "sp-transaction-pool", git = "https://github.com/paritytech/substrate", branch = "master", default-features = false }
+block-builder-api = { package = "sp-block-builder", git = "https://github.com/paritytech/substrate", branch = "master", default-features = false }
 
-pallet-authority-discovery = { git = "https://github.com/paritytech/substrate", default-features = false , branch = "master" }
-pallet-authorship = { git = "https://github.com/paritytech/substrate", default-features = false , branch = "master" }
-pallet-babe = { git = "https://github.com/paritytech/substrate", default-features = false , branch = "master" }
-pallet-balances = { git = "https://github.com/paritytech/substrate", default-features = false , branch = "master" }
-pallet-transaction-payment = { git = "https://github.com/paritytech/substrate", default-features = false , branch = "master" }
-pallet-transaction-payment-rpc-runtime-api = { git = "https://github.com/paritytech/substrate", default-features = false , branch = "master" }
-frame-executive = { git = "https://github.com/paritytech/substrate", default-features = false , branch = "master" }
-pallet-grandpa = { git = "https://github.com/paritytech/substrate", default-features = false , branch = "master" }
-pallet-indices = { git = "https://github.com/paritytech/substrate", default-features = false , branch = "master" }
-pallet-mmr-primitives = { git = "https://github.com/paritytech/substrate", default-features = false , branch = "master" }
-pallet-nicks = { git = "https://github.com/paritytech/substrate", default-features = false , branch = "master" }
-pallet-offences = { git = "https://github.com/paritytech/substrate", default-features = false , branch = "master" }
-pallet-session = { git = "https://github.com/paritytech/substrate", default-features = false , branch = "master" }
-frame-support = { git = "https://github.com/paritytech/substrate", default-features = false , branch = "master" }
-pallet-staking = { git = "https://github.com/paritytech/substrate", default-features = false , branch = "master" }
+pallet-authority-discovery = { git = "https://github.com/paritytech/substrate", branch = "master", default-features = false }
+pallet-authorship = { git = "https://github.com/paritytech/substrate", branch = "master", default-features = false }
+pallet-babe = { git = "https://github.com/paritytech/substrate", branch = "master", default-features = false }
+pallet-balances = { git = "https://github.com/paritytech/substrate", branch = "master", default-features = false }
+pallet-transaction-payment = { git = "https://github.com/paritytech/substrate", branch = "master", default-features = false }
+pallet-transaction-payment-rpc-runtime-api = { git = "https://github.com/paritytech/substrate", branch = "master", default-features = false }
+frame-executive = { git = "https://github.com/paritytech/substrate", branch = "master", default-features = false }
+pallet-grandpa = { git = "https://github.com/paritytech/substrate", branch = "master", default-features = false }
+pallet-indices = { git = "https://github.com/paritytech/substrate", branch = "master", default-features = false }
+pallet-mmr-primitives = { git = "https://github.com/paritytech/substrate", branch = "master", default-features = false }
+pallet-nicks = { git = "https://github.com/paritytech/substrate", branch = "master", default-features = false }
+pallet-offences = { git = "https://github.com/paritytech/substrate", branch = "master", default-features = false }
+pallet-session = { git = "https://github.com/paritytech/substrate", branch = "master", default-features = false }
+frame-support = { git = "https://github.com/paritytech/substrate", branch = "master", default-features = false }
+pallet-staking = { git = "https://github.com/paritytech/substrate", branch = "master", default-features = false }
 pallet-staking-reward-curve = { git = "https://github.com/paritytech/substrate", branch = "master" }
-<<<<<<< HEAD
-frame-system = {git = "https://github.com/paritytech/substrate", default-features = false , branch = "master" }
-frame-system-rpc-runtime-api = { git = "https://github.com/paritytech/substrate", default-features = false , branch = "master" }
-pallet-timestamp = { git = "https://github.com/paritytech/substrate", default-features = false , branch = "master" }
-pallet-sudo = { git = "https://github.com/paritytech/substrate", default-features = false , branch = "master" }
-pallet-vesting = { git = "https://github.com/paritytech/substrate", default-features = false , branch = "master" }
-=======
 frame-system = {git = "https://github.com/paritytech/substrate", branch = "master", default-features = false }
 frame-system-rpc-runtime-api = { git = "https://github.com/paritytech/substrate", branch = "master", default-features = false }
 test-runtime-constants = { package = "test-runtime-constants", path = "./constants", default-features = false }
 pallet-timestamp = { git = "https://github.com/paritytech/substrate", branch = "master", default-features = false }
 pallet-sudo = { git = "https://github.com/paritytech/substrate", branch = "master", default-features = false }
 pallet-vesting = { git = "https://github.com/paritytech/substrate", branch = "master", default-features = false }
->>>>>>> 634f649b
 
 runtime-common = { package = "polkadot-runtime-common", path = "../common", default-features = false }
 primitives = { package = "polkadot-primitives", path = "../../primitives", default-features = false }
