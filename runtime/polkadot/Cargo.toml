[package]
name = "polkadot-runtime"
version = "0.9.13"
authors = ["Parity Technologies <admin@parity.io>"]
edition = "2018"
build = "build.rs"

[dependencies]
bitvec = { version = "0.20.1", default-features = false, features = ["alloc"] }
parity-scale-codec = { version = "2.3.1", default-features = false, features = ["derive", "max-encoded-len"] }
scale-info = { version = "1.0", default-features = false, features = ["derive"] }
log = { version = "0.4.14", default-features = false }
rustc-hex = { version = "2.1.0", default-features = false }
serde = { version = "1.0.130", default-features = false }
serde_derive = { version = "1.0.117", optional = true }
static_assertions = "1.1.0"
smallvec = "1.6.1"

authority-discovery-primitives = { package = "sp-authority-discovery", git = "https://github.com/paritytech/substrate", default-features = false , branch = "polkadot-v0.9.13" }
babe-primitives = { package = "sp-consensus-babe", git = "https://github.com/paritytech/substrate", default-features = false , branch = "polkadot-v0.9.13" }
beefy-primitives = { git = "https://github.com/paritytech/substrate", default-features = false , branch = "polkadot-v0.9.13" }
block-builder-api = { package = "sp-block-builder", git = "https://github.com/paritytech/substrate", default-features = false , branch = "polkadot-v0.9.13" }
inherents = { package = "sp-inherents", git = "https://github.com/paritytech/substrate", default-features = false , branch = "polkadot-v0.9.13" }
offchain-primitives = { package = "sp-offchain", git = "https://github.com/paritytech/substrate", default-features = false , branch = "polkadot-v0.9.13" }
tx-pool-api = { package = "sp-transaction-pool", git = "https://github.com/paritytech/substrate", default-features = false , branch = "polkadot-v0.9.13" }
sp-api = { git = "https://github.com/paritytech/substrate", default-features = false , branch = "polkadot-v0.9.13" }
sp-std = { git = "https://github.com/paritytech/substrate", default-features = false , branch = "polkadot-v0.9.13" }
sp-io = { git = "https://github.com/paritytech/substrate", default-features = false , branch = "polkadot-v0.9.13" }
sp-runtime = { git = "https://github.com/paritytech/substrate", default-features = false , branch = "polkadot-v0.9.13" }
sp-staking = { git = "https://github.com/paritytech/substrate", default-features = false , branch = "polkadot-v0.9.13" }
sp-core = { git = "https://github.com/paritytech/substrate", default-features = false , branch = "polkadot-v0.9.13" }
sp-session = { git = "https://github.com/paritytech/substrate", default-features = false , branch = "polkadot-v0.9.13" }
sp-version = { git = "https://github.com/paritytech/substrate", default-features = false , branch = "polkadot-v0.9.13" }
sp-npos-elections = { git = "https://github.com/paritytech/substrate", default-features = false , branch = "polkadot-v0.9.13" }

<<<<<<< HEAD
pallet-authority-discovery = { git = "https://github.com/paritytech/substrate", default-features = false , branch = "polkadot-v0.9.13" }
pallet-authorship = { git = "https://github.com/paritytech/substrate", default-features = false , branch = "polkadot-v0.9.13" }
pallet-babe = { git = "https://github.com/paritytech/substrate", default-features = false , branch = "polkadot-v0.9.13" }
pallet-bags-list = { git = "https://github.com/paritytech/substrate", default-features = false , branch = "polkadot-v0.9.13" }
pallet-balances = { git = "https://github.com/paritytech/substrate", default-features = false , branch = "polkadot-v0.9.13" }
pallet-bounties = { git = "https://github.com/paritytech/substrate", default-features = false , branch = "polkadot-v0.9.13" }
pallet-transaction-payment = { git = "https://github.com/paritytech/substrate", default-features = false , branch = "polkadot-v0.9.13" }
pallet-transaction-payment-rpc-runtime-api = { git = "https://github.com/paritytech/substrate", default-features = false , branch = "polkadot-v0.9.13" }
pallet-collective = { git = "https://github.com/paritytech/substrate", default-features = false , branch = "polkadot-v0.9.13" }
pallet-democracy = { git = "https://github.com/paritytech/substrate", default-features = false , branch = "polkadot-v0.9.13" }
pallet-elections-phragmen = { git = "https://github.com/paritytech/substrate", default-features = false , branch = "polkadot-v0.9.13" }
pallet-election-provider-multi-phase = { git = "https://github.com/paritytech/substrate", default-features = false , branch = "polkadot-v0.9.13" }
frame-executive = { git = "https://github.com/paritytech/substrate", default-features = false , branch = "polkadot-v0.9.13" }
pallet-grandpa = { git = "https://github.com/paritytech/substrate", default-features = false , branch = "polkadot-v0.9.13" }
pallet-identity = { git = "https://github.com/paritytech/substrate", default-features = false , branch = "polkadot-v0.9.13" }
pallet-im-online = { git = "https://github.com/paritytech/substrate", default-features = false , branch = "polkadot-v0.9.13" }
pallet-indices = { git = "https://github.com/paritytech/substrate", default-features = false , branch = "polkadot-v0.9.13" }
pallet-membership = { git = "https://github.com/paritytech/substrate", default-features = false , branch = "polkadot-v0.9.13" }
pallet-mmr-primitives = { git = "https://github.com/paritytech/substrate", default-features = false , branch = "polkadot-v0.9.13" }
pallet-multisig = { git = "https://github.com/paritytech/substrate", default-features = false , branch = "polkadot-v0.9.13" }
pallet-nicks = { git = "https://github.com/paritytech/substrate", default-features = false , branch = "polkadot-v0.9.13" }
pallet-offences = { git = "https://github.com/paritytech/substrate", default-features = false , branch = "polkadot-v0.9.13" }
pallet-proxy = { git = "https://github.com/paritytech/substrate", default-features = false , branch = "polkadot-v0.9.13" }
pallet-scheduler = { git = "https://github.com/paritytech/substrate", default-features = false , branch = "polkadot-v0.9.13" }
pallet-session = { git = "https://github.com/paritytech/substrate", default-features = false , branch = "polkadot-v0.9.13" }
frame-support = { git = "https://github.com/paritytech/substrate", default-features = false , branch = "polkadot-v0.9.13" }
pallet-staking = { git = "https://github.com/paritytech/substrate", default-features = false , branch = "polkadot-v0.9.13" }
pallet-staking-reward-curve = { git = "https://github.com/paritytech/substrate", branch = "polkadot-v0.9.13" }
frame-system = {git = "https://github.com/paritytech/substrate", default-features = false , branch = "polkadot-v0.9.13" }
frame-system-rpc-runtime-api = { git = "https://github.com/paritytech/substrate", default-features = false , branch = "polkadot-v0.9.13" }
pallet-timestamp = { git = "https://github.com/paritytech/substrate", default-features = false , branch = "polkadot-v0.9.13" }
pallet-tips = { git = "https://github.com/paritytech/substrate", default-features = false , branch = "polkadot-v0.9.13" }
pallet-treasury = { git = "https://github.com/paritytech/substrate", default-features = false , branch = "polkadot-v0.9.13" }
pallet-vesting = { git = "https://github.com/paritytech/substrate", default-features = false , branch = "polkadot-v0.9.13" }
pallet-utility = { git = "https://github.com/paritytech/substrate", default-features = false , branch = "polkadot-v0.9.13" }
frame-election-provider-support = { git = "https://github.com/paritytech/substrate", default-features = false , branch = "polkadot-v0.9.13" }
=======
pallet-authority-discovery = { git = "https://github.com/paritytech/substrate", branch = "master", default-features = false }
pallet-authorship = { git = "https://github.com/paritytech/substrate", branch = "master", default-features = false }
pallet-babe = { git = "https://github.com/paritytech/substrate", branch = "master", default-features = false }
pallet-bags-list = { git = "https://github.com/paritytech/substrate", branch = "master", default-features = false }
pallet-balances = { git = "https://github.com/paritytech/substrate", branch = "master", default-features = false }
pallet-bounties = { git = "https://github.com/paritytech/substrate", branch = "master", default-features = false }
pallet-transaction-payment = { git = "https://github.com/paritytech/substrate", branch = "master", default-features = false }
pallet-transaction-payment-rpc-runtime-api = { git = "https://github.com/paritytech/substrate", branch = "master", default-features = false }
pallet-collective = { git = "https://github.com/paritytech/substrate", branch = "master", default-features = false }
pallet-democracy = { git = "https://github.com/paritytech/substrate", branch = "master", default-features = false }
pallet-elections-phragmen = { git = "https://github.com/paritytech/substrate", branch = "master", default-features = false }
pallet-election-provider-multi-phase = { git = "https://github.com/paritytech/substrate", branch = "master", default-features = false }
frame-executive = { git = "https://github.com/paritytech/substrate", branch = "master", default-features = false }
pallet-grandpa = { git = "https://github.com/paritytech/substrate", branch = "master", default-features = false }
pallet-identity = { git = "https://github.com/paritytech/substrate", branch = "master", default-features = false }
pallet-im-online = { git = "https://github.com/paritytech/substrate", branch = "master", default-features = false }
pallet-indices = { git = "https://github.com/paritytech/substrate", branch = "master", default-features = false }
pallet-membership = { git = "https://github.com/paritytech/substrate", branch = "master", default-features = false }
pallet-mmr-primitives = { git = "https://github.com/paritytech/substrate", branch = "master", default-features = false }
pallet-multisig = { git = "https://github.com/paritytech/substrate", branch = "master", default-features = false }
pallet-nicks = { git = "https://github.com/paritytech/substrate", branch = "master", default-features = false }
pallet-offences = { git = "https://github.com/paritytech/substrate", branch = "master", default-features = false }
pallet-proxy = { git = "https://github.com/paritytech/substrate", branch = "master", default-features = false }
pallet-scheduler = { git = "https://github.com/paritytech/substrate", branch = "master", default-features = false }
pallet-session = { git = "https://github.com/paritytech/substrate", branch = "master", default-features = false }
frame-support = { git = "https://github.com/paritytech/substrate", branch = "master", default-features = false }
pallet-staking = { git = "https://github.com/paritytech/substrate", branch = "master", default-features = false }
pallet-staking-reward-curve = { git = "https://github.com/paritytech/substrate", branch = "master" }
frame-system = {git = "https://github.com/paritytech/substrate", branch = "master", default-features = false }
frame-system-rpc-runtime-api = { git = "https://github.com/paritytech/substrate", branch = "master", default-features = false }
pallet-timestamp = { git = "https://github.com/paritytech/substrate", branch = "master", default-features = false }
pallet-tips = { git = "https://github.com/paritytech/substrate", branch = "master", default-features = false }
pallet-treasury = { git = "https://github.com/paritytech/substrate", branch = "master", default-features = false }
pallet-vesting = { git = "https://github.com/paritytech/substrate", branch = "master", default-features = false }
pallet-utility = { git = "https://github.com/paritytech/substrate", branch = "master", default-features = false }
frame-election-provider-support = { git = "https://github.com/paritytech/substrate", branch = "master", default-features = false }
pallet-xcm = { path = "../../xcm/pallet-xcm", default-features = false }
>>>>>>> e4159a01

frame-benchmarking = { git = "https://github.com/paritytech/substrate", default-features = false, optional = true , branch = "polkadot-v0.9.13" }
frame-try-runtime = { git = "https://github.com/paritytech/substrate", default-features = false, optional = true , branch = "polkadot-v0.9.13" }
frame-system-benchmarking = { git = "https://github.com/paritytech/substrate", default-features = false, optional = true , branch = "polkadot-v0.9.13" }
pallet-offences-benchmarking = { git = "https://github.com/paritytech/substrate", default-features = false, optional = true , branch = "polkadot-v0.9.13" }
pallet-session-benchmarking = { git = "https://github.com/paritytech/substrate", default-features = false, optional = true , branch = "polkadot-v0.9.13" }
hex-literal = { version = "0.3.4", optional = true }

runtime-common = { package = "polkadot-runtime-common", path = "../common", default-features = false }
runtime-parachains = { package = "polkadot-runtime-parachains", path = "../parachains", default-features = false }
primitives = { package = "polkadot-primitives", path = "../../primitives", default-features = false }

xcm = { package = "xcm", path = "../../xcm", default-features = false }
xcm-executor = { package = "xcm-executor", path = "../../xcm/xcm-executor", default-features = false }
xcm-builder = { package = "xcm-builder", path = "../../xcm/xcm-builder", default-features = false }

[dev-dependencies]
hex-literal = "0.3.4"
tiny-keccak = "2.0.2"
keyring = { package = "sp-keyring", git = "https://github.com/paritytech/substrate", branch = "polkadot-v0.9.13" }
sp-trie = { git = "https://github.com/paritytech/substrate", branch = "polkadot-v0.9.13" }
trie-db = "0.22.3"
serde_json = "1.0.72"
separator = "0.4.1"

[build-dependencies]
substrate-wasm-builder = { git = "https://github.com/paritytech/substrate", branch = "polkadot-v0.9.13" }

[features]
default = ["std"]
no_std = []
only-staking = []
std = [
	"authority-discovery-primitives/std",
	"bitvec/std",
	"primitives/std",
	"rustc-hex/std",
	"parity-scale-codec/std",
	"scale-info/std",
	"inherents/std",
	"sp-core/std",
	"sp-api/std",
	"tx-pool-api/std",
	"block-builder-api/std",
	"offchain-primitives/std",
	"sp-std/std",
	"frame-support/std",
	"frame-executive/std",
	"pallet-authority-discovery/std",
	"pallet-authorship/std",
	"pallet-bags-list/std",
	"pallet-balances/std",
	"pallet-bounties/std",
	"pallet-transaction-payment/std",
	"pallet-transaction-payment-rpc-runtime-api/std",
	"pallet-collective/std",
	"pallet-elections-phragmen/std",
	"pallet-election-provider-multi-phase/std",
	"pallet-democracy/std",
	"pallet-grandpa/std",
	"pallet-identity/std",
	"pallet-im-online/std",
	"pallet-indices/std",
	"pallet-membership/std",
	"pallet-multisig/std",
	"pallet-nicks/std",
	"pallet-offences/std",
	"pallet-proxy/std",
	"pallet-scheduler/std",
	"pallet-session/std",
	"pallet-staking/std",
	"pallet-timestamp/std",
	"pallet-treasury/std",
	"pallet-tips/std",
	"pallet-babe/std",
	"pallet-vesting/std",
	"pallet-utility/std",
	"sp-runtime/std",
	"sp-staking/std",
	"frame-system/std",
	"frame-system-rpc-runtime-api/std",
	"sp-version/std",
	"serde_derive",
	"serde/std",
	"log/std",
	"babe-primitives/std",
	"sp-session/std",
	"runtime-common/std",
	"frame-try-runtime/std",
	"sp-npos-elections/std",
	"beefy-primitives/std",
	"pallet-mmr-primitives/std",
	"frame-election-provider-support/std",
  "pallet-xcm/std",
  "xcm/std",
	"xcm-executor/std",
	"xcm-builder/std",
]
runtime-benchmarks = [
	"runtime-common/runtime-benchmarks",
	"frame-benchmarking",
	"frame-support/runtime-benchmarks",
	"frame-system/runtime-benchmarks",
	"sp-runtime/runtime-benchmarks",
	"pallet-babe/runtime-benchmarks",
	"pallet-bags-list/runtime-benchmarks",
	"pallet-balances/runtime-benchmarks",
	"pallet-collective/runtime-benchmarks",
	"pallet-democracy/runtime-benchmarks",
	"pallet-elections-phragmen/runtime-benchmarks",
	"pallet-election-provider-multi-phase/runtime-benchmarks",
	"pallet-grandpa/runtime-benchmarks",
	"pallet-identity/runtime-benchmarks",
	"pallet-im-online/runtime-benchmarks",
	"pallet-indices/runtime-benchmarks",
	"pallet-membership/runtime-benchmarks",
	"pallet-multisig/runtime-benchmarks",
	"pallet-proxy/runtime-benchmarks",
	"pallet-scheduler/runtime-benchmarks",
	"pallet-staking/runtime-benchmarks",
	"pallet-timestamp/runtime-benchmarks",
	"pallet-treasury/runtime-benchmarks",
	"pallet-bounties/runtime-benchmarks",
	"pallet-tips/runtime-benchmarks",
	"pallet-utility/runtime-benchmarks",
	"pallet-vesting/runtime-benchmarks",
  "pallet-xcm/runtime-benchmarks",
	"pallet-offences-benchmarking",
	"pallet-session-benchmarking",
	"frame-system-benchmarking",
	"hex-literal",
  "xcm-builder/runtime-benchmarks",
	"frame-election-provider-support/runtime-benchmarks",
	"runtime-parachains/runtime-benchmarks",
]
try-runtime = [
	"frame-executive/try-runtime",
	"frame-try-runtime",
	"frame-system/try-runtime",
	"pallet-authority-discovery/try-runtime",
	"pallet-authorship/try-runtime",
	"pallet-balances/try-runtime",
	"pallet-bounties/try-runtime",
	"pallet-transaction-payment/try-runtime",
	"pallet-collective/try-runtime",
	"pallet-elections-phragmen/try-runtime",
	"pallet-election-provider-multi-phase/try-runtime",
	"pallet-democracy/try-runtime",
	"pallet-grandpa/try-runtime",
	"pallet-identity/try-runtime",
	"pallet-im-online/try-runtime",
	"pallet-indices/try-runtime",
	"pallet-membership/try-runtime",
	"pallet-multisig/try-runtime",
	"pallet-nicks/try-runtime",
	"pallet-offences/try-runtime",
	"pallet-proxy/try-runtime",
	"pallet-scheduler/try-runtime",
	"pallet-session/try-runtime",
	"pallet-staking/try-runtime",
	"pallet-timestamp/try-runtime",
	"pallet-treasury/try-runtime",
	"pallet-tips/try-runtime",
	"pallet-babe/try-runtime",
	"pallet-vesting/try-runtime",
	"pallet-utility/try-runtime",
	"runtime-common/try-runtime",
]
# When enabled, the runtime API will not be build.
#
# This is required by Cumulus to access certain types of the
# runtime without clashing with the runtime API exported functions
# in WASM.
disable-runtime-api = []

# A feature that should be enabled when the runtime should be build for on-chain
# deployment. This will disable stuff that shouldn't be part of the on-chain wasm
# to make it smaller like logging for example.
on-chain-release-build = [
	"sp-api/disable-logging",
]<|MERGE_RESOLUTION|>--- conflicted
+++ resolved
@@ -33,7 +33,6 @@
 sp-version = { git = "https://github.com/paritytech/substrate", default-features = false , branch = "polkadot-v0.9.13" }
 sp-npos-elections = { git = "https://github.com/paritytech/substrate", default-features = false , branch = "polkadot-v0.9.13" }
 
-<<<<<<< HEAD
 pallet-authority-discovery = { git = "https://github.com/paritytech/substrate", default-features = false , branch = "polkadot-v0.9.13" }
 pallet-authorship = { git = "https://github.com/paritytech/substrate", default-features = false , branch = "polkadot-v0.9.13" }
 pallet-babe = { git = "https://github.com/paritytech/substrate", default-features = false , branch = "polkadot-v0.9.13" }
@@ -70,45 +69,7 @@
 pallet-vesting = { git = "https://github.com/paritytech/substrate", default-features = false , branch = "polkadot-v0.9.13" }
 pallet-utility = { git = "https://github.com/paritytech/substrate", default-features = false , branch = "polkadot-v0.9.13" }
 frame-election-provider-support = { git = "https://github.com/paritytech/substrate", default-features = false , branch = "polkadot-v0.9.13" }
-=======
-pallet-authority-discovery = { git = "https://github.com/paritytech/substrate", branch = "master", default-features = false }
-pallet-authorship = { git = "https://github.com/paritytech/substrate", branch = "master", default-features = false }
-pallet-babe = { git = "https://github.com/paritytech/substrate", branch = "master", default-features = false }
-pallet-bags-list = { git = "https://github.com/paritytech/substrate", branch = "master", default-features = false }
-pallet-balances = { git = "https://github.com/paritytech/substrate", branch = "master", default-features = false }
-pallet-bounties = { git = "https://github.com/paritytech/substrate", branch = "master", default-features = false }
-pallet-transaction-payment = { git = "https://github.com/paritytech/substrate", branch = "master", default-features = false }
-pallet-transaction-payment-rpc-runtime-api = { git = "https://github.com/paritytech/substrate", branch = "master", default-features = false }
-pallet-collective = { git = "https://github.com/paritytech/substrate", branch = "master", default-features = false }
-pallet-democracy = { git = "https://github.com/paritytech/substrate", branch = "master", default-features = false }
-pallet-elections-phragmen = { git = "https://github.com/paritytech/substrate", branch = "master", default-features = false }
-pallet-election-provider-multi-phase = { git = "https://github.com/paritytech/substrate", branch = "master", default-features = false }
-frame-executive = { git = "https://github.com/paritytech/substrate", branch = "master", default-features = false }
-pallet-grandpa = { git = "https://github.com/paritytech/substrate", branch = "master", default-features = false }
-pallet-identity = { git = "https://github.com/paritytech/substrate", branch = "master", default-features = false }
-pallet-im-online = { git = "https://github.com/paritytech/substrate", branch = "master", default-features = false }
-pallet-indices = { git = "https://github.com/paritytech/substrate", branch = "master", default-features = false }
-pallet-membership = { git = "https://github.com/paritytech/substrate", branch = "master", default-features = false }
-pallet-mmr-primitives = { git = "https://github.com/paritytech/substrate", branch = "master", default-features = false }
-pallet-multisig = { git = "https://github.com/paritytech/substrate", branch = "master", default-features = false }
-pallet-nicks = { git = "https://github.com/paritytech/substrate", branch = "master", default-features = false }
-pallet-offences = { git = "https://github.com/paritytech/substrate", branch = "master", default-features = false }
-pallet-proxy = { git = "https://github.com/paritytech/substrate", branch = "master", default-features = false }
-pallet-scheduler = { git = "https://github.com/paritytech/substrate", branch = "master", default-features = false }
-pallet-session = { git = "https://github.com/paritytech/substrate", branch = "master", default-features = false }
-frame-support = { git = "https://github.com/paritytech/substrate", branch = "master", default-features = false }
-pallet-staking = { git = "https://github.com/paritytech/substrate", branch = "master", default-features = false }
-pallet-staking-reward-curve = { git = "https://github.com/paritytech/substrate", branch = "master" }
-frame-system = {git = "https://github.com/paritytech/substrate", branch = "master", default-features = false }
-frame-system-rpc-runtime-api = { git = "https://github.com/paritytech/substrate", branch = "master", default-features = false }
-pallet-timestamp = { git = "https://github.com/paritytech/substrate", branch = "master", default-features = false }
-pallet-tips = { git = "https://github.com/paritytech/substrate", branch = "master", default-features = false }
-pallet-treasury = { git = "https://github.com/paritytech/substrate", branch = "master", default-features = false }
-pallet-vesting = { git = "https://github.com/paritytech/substrate", branch = "master", default-features = false }
-pallet-utility = { git = "https://github.com/paritytech/substrate", branch = "master", default-features = false }
-frame-election-provider-support = { git = "https://github.com/paritytech/substrate", branch = "master", default-features = false }
 pallet-xcm = { path = "../../xcm/pallet-xcm", default-features = false }
->>>>>>> e4159a01
 
 frame-benchmarking = { git = "https://github.com/paritytech/substrate", default-features = false, optional = true , branch = "polkadot-v0.9.13" }
 frame-try-runtime = { git = "https://github.com/paritytech/substrate", default-features = false, optional = true , branch = "polkadot-v0.9.13" }
