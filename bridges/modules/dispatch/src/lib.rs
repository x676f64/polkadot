--- conflicted
+++ resolved
@@ -33,11 +33,10 @@
 };
 use codec::Encode;
 use frame_support::{
-	dispatch::{Dispatchable, Zero},
+	dispatch::Dispatchable,
 	ensure,
-	pallet_prelude::Saturating,
 	traits::{Contains, Get},
-	weights::{extract_actual_weight, GetDispatchInfo, Weight},
+	weights::{extract_actual_weight, GetDispatchInfo},
 };
 use frame_system::RawOrigin;
 use sp_runtime::traits::{BadOrigin, Convert, IdentifyAccount, MaybeDisplay, Verify};
@@ -183,7 +182,7 @@
 				Self::deposit_event(Event::MessageRejected { source_chain, id });
 				return MessageDispatchResult {
 					dispatch_result: false,
-					unspent_weight: Weight::zero(),
+					unspent_weight: 0,
 					dispatch_fee_paid_during_dispatch: false,
 				}
 			},
@@ -193,7 +192,7 @@
 		// (we want it to be the same, because otherwise we may decode Call improperly)
 		let mut dispatch_result = MessageDispatchResult {
 			dispatch_result: false,
-			unspent_weight: Weight::from_computation(message.weight),
+			unspent_weight: message.weight,
 			dispatch_fee_paid_during_dispatch: false,
 		};
 		let expected_version = <T as frame_system::Config>::Version::get().spec_version;
@@ -291,7 +290,7 @@
 		// because otherwise Calls may be dispatched at lower price)
 		let dispatch_info = call.get_dispatch_info();
 		let expected_weight = dispatch_info.weight;
-		if message.weight < expected_weight.computation() {
+		if message.weight < expected_weight {
 			log::trace!(
 				target: "runtime::bridge-dispatch",
 				"Message {:?}/{:?}: passed weight is too low. Expected at least {:?}, got {:?}",
@@ -304,13 +303,8 @@
 				source_chain,
 				id,
 				expected_weight,
-<<<<<<< HEAD
-				Weight::from_computation(message.weight),
-			));
-=======
 				passed_weight: message.weight,
 			});
->>>>>>> 1a93ea92
 			return dispatch_result
 		}
 
@@ -331,13 +325,8 @@
 				source_chain,
 				id,
 				origin_account,
-<<<<<<< HEAD
-				Weight::from_computation(message.weight),
-			));
-=======
 				weight: message.weight,
 			});
->>>>>>> 1a93ea92
 			return dispatch_result
 		}
 		dispatch_result.dispatch_fee_paid_during_dispatch = pay_dispatch_fee_at_target_chain;
@@ -349,8 +338,7 @@
 		let result = call.dispatch(origin);
 		let actual_call_weight = extract_actual_weight(&result, &dispatch_info);
 		dispatch_result.dispatch_result = result.is_ok();
-		dispatch_result.unspent_weight =
-			Weight::from_computation(message.weight).saturating_sub(actual_call_weight);
+		dispatch_result.unspent_weight = message.weight.saturating_sub(actual_call_weight);
 
 		log::trace!(
 			target: "runtime::bridge-dispatch",
