--- conflicted
+++ resolved
@@ -9,15 +9,14 @@
 scale-info = { package = "scale-info", version = "2.1.1" }
 clap = { version = "3.1", features = ["derive", "env"] }
 tracing-subscriber = { version = "0.3.10", features = ["env-filter"]   }
-jsonrpsee = { version = "0.10.1", features = ["ws-client", "macros"] }
+jsonrpsee = { version = "0.12", features = ["ws-client", "macros"] }
 log = "0.4.17"
 paste = "1.0.7"
 serde = "1.0.137"
 serde_json = "1.0"
 thiserror = "1.0.31"
-<<<<<<< HEAD
-tokio = { version = "1.17.0", features = ["macros", "rt-multi-thread", "sync"] }
 subxt = { git = "https://github.com/paritytech/subxt" }
+tokio = { version = "1.18.1", features = ["macros", "rt-multi-thread", "sync"] }
 
 
 # substrate
@@ -34,27 +33,6 @@
 sp-runtime = { git = "https://github.com/paritytech/substrate", branch = "kiz-staking-miner-new-trait" }
 
 # polkadot
-=======
-tokio = { version = "1.18.1", features = ["macros", "rt-multi-thread", "sync"] }
-
-remote-externalities = { git = "https://github.com/paritytech/substrate", branch = "master" }
-
-sp-core = { git = "https://github.com/paritytech/substrate", branch = "master" }
-sp-version = { git = "https://github.com/paritytech/substrate", branch = "master" }
-sp-io = { git = "https://github.com/paritytech/substrate", branch = "master" }
-sp-runtime = { git = "https://github.com/paritytech/substrate", branch = "master" }
-sp-npos-elections = { git = "https://github.com/paritytech/substrate", branch = "master" }
-sc-transaction-pool-api = { git = "https://github.com/paritytech/substrate", branch = "master" }
-
-frame-system = { git = "https://github.com/paritytech/substrate", branch = "master" }
-frame-support = { git = "https://github.com/paritytech/substrate", branch = "master" }
-frame-election-provider-support = { git = "https://github.com/paritytech/substrate", branch = "master" }
-pallet-election-provider-multi-phase = { git = "https://github.com/paritytech/substrate", branch = "master" }
-pallet-staking = { git = "https://github.com/paritytech/substrate", branch = "master" }
-pallet-balances = { git = "https://github.com/paritytech/substrate", branch = "master" }
-pallet-transaction-payment = { git = "https://github.com/paritytech/substrate", branch = "master" }
-
->>>>>>> b0b93664
 core-primitives = { package = "polkadot-core-primitives", path = "../../core-primitives" }
 
 sub-tokens = { git = "https://github.com/paritytech/substrate-debug-kit", branch = "master" }
